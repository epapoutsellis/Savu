--- conflicted
+++ resolved
@@ -33,10 +33,6 @@
 from colorama import Fore, Back, init
 #Need to call init method for colorama to work in windows
 init()
-<<<<<<< HEAD
-
-=======
->>>>>>> 6f0c7dc9
 
 RE_SPACE = re.compile('.*\s+$', re.M)
 histfile = os.path.join(os.path.expanduser("~"), ".savuhist")
@@ -658,4 +654,4 @@
 
 
 if __name__ == '__main__':
-    main()
+    main()