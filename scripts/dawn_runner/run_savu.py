--- conflicted
+++ resolved
@@ -140,11 +140,7 @@
     exp = DawnExperiment(get_options())
     data_obj = exp.create_data_object('in_data', inputs['dataset_name'])
     data_obj.data = None
-<<<<<<< HEAD
-    if len(data.shape)==1:
-=======
     if len(inputs['data'].shape)==1:
->>>>>>> 95fa686f
 #         print data.shape
         if inputs['xaxis_title'] is None or inputs['xaxis_title'].isspace():
             inputs['xaxis_title']='x'
@@ -155,11 +151,7 @@
         data_obj.add_pattern(plugin.get_plugin_pattern(), core_dims=(1,), slice_dims=(0, ))
         data_obj.add_pattern('SINOGRAM', core_dims=(1,), slice_dims=(0, )) # good to add these two on too
         data_obj.add_pattern('PROJECTION', core_dims=(1,), slice_dims=(0, ))
-<<<<<<< HEAD
-    if len(data.shape)==2:
-=======
     if len(inputs['data'].shape)==2:
->>>>>>> 95fa686f
         if inputs['xaxis_title'] is None  or inputs['xaxis_title'].isspace():
             print "set x"
             inputs['xaxis_title']='x'
