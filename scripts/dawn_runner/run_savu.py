--- conflicted
+++ resolved
@@ -102,14 +102,11 @@
         out_array = plugin_object.process_frames([inputs['data']])
 
 #         print aux.keys()
-<<<<<<< HEAD
-        for k, key in enumerate(aux.keys()):
-            aux[key]=np.array([out_array[k]])# wow really
-=======
+
         for k,key in enumerate(aux.keys()):
             aux[key]=np.array([out_array[k]])# wow really
 
->>>>>>> d0fe7620
+
         result['auxiliary'] = aux
     t2 = time.time()
     print "time to runSavu = "+str((t2-t1))
