# Copyright 2014 Diamond Light Source Ltd.
#
# Licensed under the Apache License, Version 2.0 (the "License");
# you may not use this file except in compliance with the License.
# You may obtain a copy of the License at
#
#     http://www.apache.org/licenses/LICENSE-2.0
#
# Unless required by applicable law or agreed to in writing, software
# distributed under the License is distributed on an "AS IS" BASIS,
# WITHOUT WARRANTIES OR CONDITIONS OF ANY KIND, either express or implied.
# See the License for the specific language governing permissions and
# limitations under the License.

"""
.. module:: plugin_runner
   :platform: Unix
   :synopsis: Class to control the plugin and interact with the transport
   layer.  It inherits dynamically from chosen transport type at run time

.. moduleauthor:: Nicola Wadeson <scientificsoftware@diamond.ac.uk>

"""
import os
import logging 
import time
import sys

from mpi4py import MPI
import copy

from savu.data.experiment_collection import Experiment
from savu.plugins.base_loader import BaseLoader
from savu.plugins.base_saver import BaseSaver

class PluginRunner(object):
    """
    The PluginRunner class controls the plugins and performs the interaction 
    between the plugin and transport layers.  It inherits from the chosen 
    transport mechanism. 
    """
    
    def __init__(self, options):
        print("CAlling the Init method")
        class_name = "savu.core.transports." + options["transport"] + "_transport"
        self.add_base(self.import_class(class_name))
        self.transport_control_setup(options)
        self.run_plugin_list(options)
        
        
    def import_class(self, class_name):
        name = class_name
        mod = __import__(name)
        components = name.split('.')
        for comp in components[1:]:
            mod = getattr(mod, comp)
        temp = name.split('.')[-1]
        module2class = ''.join(x.capitalize() for x in temp.split('_'))
        return getattr(mod, module2class.split('.')[-1])
            
            
    def add_base(self, ExtraBase):
        cls = self.__class__
        self.__class__ = cls.__class__(cls.__name__, (cls, ExtraBase), {})

    def run_plugin_list(self, options):
        experiment = Experiment(options)
        #plugin_list = experiment.info["plugin_list"]
        plugin_list = experiment.meta_data.plugin_list.plugin_list

        #*** temporary fix!!!
        plugins = []
        temp = {}
        temp['name'] = "nxtomo_loader"
        temp['id'] = 'savu.plugins.nxtomo_loader'
<<<<<<< HEAD
        temp['data'] = {}
        plugins.append(temp)
#        temp['name'] = "nxxrd_loader"
#        temp['id'] = 'savu.plugins.nxxrd_loader'
#        temp['data'] = {}
#        temp['loader_params'] = {'calibration_path': '/home/clb02321/DAWN_stable/Savu/test_data/LaB6_calibration_output.nxs'}
#        plugins.append(temp)
#        plugins.append(experiment.info["plugin_list"][0])
        temp = {}
        temp['name'] = "median_filter"
        temp['id'] = 'savu.plugins.median_filter'
=======
>>>>>>> 25c582bb
        temp['data'] = {}
        plugins.append(temp)
        temp = {}
        temp['name'] = "astra_FBP_recon"
        temp['id'] = 'savu.plugins.astra_recon_cpu'
        temp['data'] = {}
        temp['in_dataset'] = ["tomo"] # a list of data_sets
        temp['out_dataset'] = ["tomo"]
        plugins.append(temp)
        #plugins.append(experiment.info["plugin_list"][1])
        temp = {}
        temp['name'] = "hdf5_tomo_saver"
        temp['id'] = 'savu.plugins.hdf5_tomo_saver'
        temp['data'] = {}
        plugins.append(temp)
        experiment.meta_data.set_meta_data("plugin_list", plugins)
        plugin_list = experiment.meta_data.get_meta_data("plugin_list")        
        #***        

        self.run_plugin_list_check(experiment, plugin_list)

        self.run_loader(experiment, plugin_list[0]['id'])

        self.set_outfilename(experiment)
        if experiment.info["process"] is 0:
            logging.debug("Running process List.save_list_to_file")
            experiment.meta_data.plugin_list.save_plugin_list(
                experiment.meta_data.dict["out_filename"].values()[0])

        # load relevant metadata 
        experiment.meta_data.set_transport_meta_data() #*** do I need this?
        # divert to transport process and run process list
        self.transport_run_plugin_list(experiment)


    def run_loader(self, experiment, loader_plugin):
        plugin = self.load_plugin(loader_plugin)
        plugin.setup(experiment)


    def run_plugin_list_check(self, exp, plugin_list):
        self.check_loaders_and_savers(exp, plugin_list)
        
        self.run_loader(exp, plugin_list[0]['id'])
        
        count = 0
        for plugin_dict in exp.info["plugin_list"][1:-1]:

            self.set_datasets(exp, plugin_dict, "in_datasets")
            self.set_datasets(exp, plugin_dict, "out_datasets")
            
            plugin_id = plugin_dict["id"]
            plugin = self.load_plugin(plugin_id)
            plugin.setup(exp)

            for out_objs in exp.info["plugin_datasets"]["out_data"]:
                if out_objs in exp.index["in_data"].keys():
                    exp.index["in_data"][out_objs].save_data()

            for key in exp.index["out_data"]:
                exp.index["in_data"][key] = \
                               copy.deepcopy(exp.index["out_data"][key])

            if exp.info['mpi'] is True: # do i need this block?
                MPI.COMM_WORLD.Barrier()
                logging.debug("Blocking till all processes complete")
                
            count += 1
            
        exp.index["in_data"] = {}
        exp.index["out_data"] = {}
         

    def set_datasets(self, exp, plugin_dict, index):
        
        plugin = self.load_plugin(plugin_dict['id'])
        
        if index is "in_datasets":
            name = "in_data"
            nDatasets = plugin.nInput_datasets()
            errorMsg = "***ERROR: Broken plugin chain. \n Please name the " + str(nDatasets) + \
                "datasets required for input to the plugin" + plugin_dict['id'] + \
                " in the process file."
        else:
            name = "out_data"
            nDatasets = plugin.nInput_datasets()
            errorMsg = "***ERROR: Broken plugin chain. \n Please name the " + str(nDatasets) + \
                " datasets created as output to the plugin " + plugin_dict['id'] + \
                " in the process file."

        try:
            data_names = plugin_dict[index]
        except KeyError:
            if len(exp.index["in_data"]) is 1:
                data_names = [exp.index["in_data"].keys()[0]]
            else:
                sys.exit(errorMsg)

        if len(data_names) is not nDatasets:
            sys.exit(errorMsg)
        
        if "plugin_datasets" not in exp.info.keys():
            exp.info["plugin_datasets"] = {}
            
        exp.info["plugin_datasets"][name] = data_names
                    

    def check_loaders_and_savers(self, experiment, plugin_list):

        first_plugin = plugin_list[0]
        end_plugin = plugin_list[-1]

        plugin = self.load_plugin(first_plugin['id'])           
        # check the first plugin is a loader
        if not isinstance(plugin, BaseLoader):
            sys.exit("The first plugin in the process must inherit from BaseLoader")
        else:
            try:
                experiment.meta_data.set_meta_data("loader_params", first_plugin['loader_params'])
            except KeyError:
                experiment.meta_data.set_meta_data("loader_params", [])
                    
        plugin = self.load_plugin(end_plugin['id'])
        # check the first plugin is a loader
        if not isinstance(plugin, BaseSaver):
            sys.exit("The final plugin in the process must inherit from BaseSaver")
    
    
    def set_outfilename(self, exp):
        exp.info["out_filename"] = {}
        for name in exp.index["in_data"].keys():
            filename = os.path.basename(exp.index["in_data"][name].backing_file.filename)
            filename = os.path.splitext(filename)[0]
            exp.info["out_filename"][name] = os.path.join(exp.info["out_path"],
             "%s_processed_%s.nxs" % (filename, time.strftime("%Y%m%d%H%M%S")))
        
    
    def load_plugin(self, plugin_name):
        """Load a plugin.
    
        :param plugin_name: Name of the plugin to import /path/loc/then.plugin.name
                        if there is no path, then the assumptiuon is an internal
                        plugin
        :type plugin_name: str.
        :returns:  An instance of the class described by the named plugin
    
        """       
        clazz = self.import_class(plugin_name)
        return self.get_class_instance(clazz)
        
        
    def get_class_instance(self, clazz):
        instance = clazz()
        instance.populate_default_parameters()
        return instance


class CitationInformation(object):
    """
    Descriptor of Citation Information for plugins
    """

    def __init__(self):
        super(CitationInformation, self).__init__()
        self.description = "Default Description"
        self.doi = "Default DOI"
        self.endnote = "Default Endnote"
        self.bibtex = "Default Bibtex"

    def write(self, hdf_group):
        citation_group = hdf_group.create_group('citation')
        citation_group.attrs[NX_CLASS] = 'NXcite'
        description_array = np.array([self.description])
        citation_group.create_dataset('description',
                                      description_array.shape,
                                      description_array.dtype,
                                      description_array)
        doi_array = np.array([self.doi])
        citation_group.create_dataset('doi',
                                      doi_array.shape,
                                      doi_array.dtype,
                                      doi_array)
        endnote_array = np.array([self.endnote])
        citation_group.create_dataset('endnote',
                                      endnote_array.shape,
                                      endnote_array.dtype,
                                      endnote_array)
        bibtex_array = np.array([self.bibtex])
        citation_group.create_dataset('bibtex',
                                      bibtex_array.shape,
                                      bibtex_array.dtype,
                                      bibtex_array)
    <|MERGE_RESOLUTION|>--- conflicted
+++ resolved
@@ -73,7 +73,6 @@
         temp = {}
         temp['name'] = "nxtomo_loader"
         temp['id'] = 'savu.plugins.nxtomo_loader'
-<<<<<<< HEAD
         temp['data'] = {}
         plugins.append(temp)
 #        temp['name'] = "nxxrd_loader"
@@ -85,8 +84,6 @@
         temp = {}
         temp['name'] = "median_filter"
         temp['id'] = 'savu.plugins.median_filter'
-=======
->>>>>>> 25c582bb
         temp['data'] = {}
         plugins.append(temp)
         temp = {}
