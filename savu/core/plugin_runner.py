--- conflicted
+++ resolved
@@ -71,13 +71,6 @@
         #*** temporary fix!!!
         plugins = []
         temp = {}
-<<<<<<< HEAD
-        temp['name'] = "nxtomo_loader"
-        temp['id'] = 'savu.plugins.nxtomo_loader'
-        temp['data'] = {}
-        plugins.append(temp)
-        plugins.append(plugin_list[0])
-=======
 #        temp['name'] = "nxtomo_loader"
 #        temp['id'] = 'savu.plugins.nxtomo_loader'
 #        temp['data'] = {}
@@ -87,8 +80,7 @@
         temp['data'] = {}
         temp['loader_params'] = {'calibration_path': ''}
         plugins.append(temp)
-        plugins.append(experiment.info["plugin_list"][0])
->>>>>>> ad34c0af
+        plugins.append(plugin_list[0])
         temp = {}
         temp['name'] = "astra_FBP_recon"
         temp['id'] = 'savu.plugins.astra_recon_cpu'
