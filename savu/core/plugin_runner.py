--- conflicted
+++ resolved
@@ -36,16 +36,11 @@
         class_name = "savu.core.transports." + options["transport"] \
                      + "_transport"
         cu.add_base(self, cu.import_class(class_name))
-<<<<<<< HEAD
         super(PluginRunner, self).__init__()
 
         #  ********* transport function ***********
         self._transport_initialise(options)
 
-        self.exp = None
-=======
-        self._transport_control_setup(options)
->>>>>>> d51d994a
         self.options = options
         # add all relevent locations to the path
         pu.set_pickles()
@@ -55,8 +50,6 @@
     def _run_plugin_list(self):
         """ Create an experiment and run the plugin list.
         """
-<<<<<<< HEAD
-        self.exp = Experiment(self.options)
         plugin_list = self.exp.meta_data.plugin_list
         self._run_plugin_list_check(plugin_list)
 
@@ -78,23 +71,6 @@
 
         #  ********* transport function ***********
         self._transport_post_plugin_list_run()
-=======
-        plugin_list = self.exp.meta_data.plugin_list
-
-        self.exp._barrier()
-        self._run_plugin_list_check(plugin_list)
-
-        self.exp._barrier()
-        expInfo = self.exp.meta_data
-        logging.debug("Running process List.save_list_to_file")
-        expInfo.plugin_list._save_plugin_list(
-            expInfo.get_meta_data("nxs_filename"), exp=self.exp)
-
-        self.exp._barrier()
-        self._transport_run_plugin_list()
-
-        self.exp._barrier()
->>>>>>> d51d994a
 
         # close the output files
         for data in self.exp.index['in_data'].values():
@@ -156,19 +132,13 @@
         for i in range(n_loaders):
             pu.plugin_loader(self.exp, plugin_list[i])
 
-<<<<<<< HEAD
-=======
         self.exp._set_nxs_filename()
 
->>>>>>> d51d994a
         check = kwargs.get('check', False)
         for i in range(n_loaders, len(plugin_list)-1):
             self.exp._barrier()
             plugin = pu.plugin_loader(self.exp, plugin_list[i], check=check)
-<<<<<<< HEAD
-=======
             plugin_list[i]['cite'] = plugin.get_citation_information()
->>>>>>> d51d994a
             plugin._clean_up()
             self.exp._merge_out_data_to_in()
 
@@ -198,19 +168,11 @@
         self.__set_gpu_processes(count)
 
     def __set_gpu_processes(self, count):
-<<<<<<< HEAD
         processes = self.exp.meta_data.get('processes')
-=======
-        processes = self.exp.meta_data.get_meta_data('processes')
->>>>>>> d51d994a
         if not [i for i in processes if 'GPU' in i]:
             logging.debug("GPU processes missing. GPUs found so adding them.")
             cpus = ['CPU'+str(i) for i in range(count)]
             gpus = ['GPU'+str(i) for i in range(count)]
             for i in range(min(count, len(processes))):
                 processes[processes.index(cpus[i])] = gpus[i]
-<<<<<<< HEAD
-            self.exp.meta_data.set('processes', processes)
-=======
-            self.exp.meta_data.set_meta_data('processes', processes)
->>>>>>> d51d994a
+            self.exp.meta_data.set('processes', processes)