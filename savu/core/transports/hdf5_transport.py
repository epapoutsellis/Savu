--- conflicted
+++ resolved
@@ -112,7 +112,6 @@
             if link_type == 'final_result' and self.__final_output(key):
                 out_path = self.exp.meta_data.get('out_path')
             else:
-<<<<<<< HEAD
                 out_path = self.exp.meta_data.get('inter_path')
             filename = os.path.join(out_path, name)
             group_name = "%i-%s-%s" % (count, plugin_dict['name'], key)
@@ -131,158 +130,7 @@
     def __final_output(self, name):
         plugin_list = self.exp.meta_data.plugin_list
         saver_idx = plugin_list._get_savers_index()
-        print saver_idx
         names = [plugin_list.plugin_list[i]['data']['out_datasets'] for i in saver_idx]
-        print names
-        print name, names
         if name in names:
             return True
-        return False
-=======
-                for message in plugin.executive_summary():
-                    cu.user_message("%s - %s" % (plugin.name, message))
-
-            out_datasets = plugin.parameters["out_datasets"]
-            plugin._clean_up()
-            exp._reorganise_datasets(out_datasets, link_type)
-
-    def _process(self, plugin):
-        """ Organise required data and execute the main plugin processing.
-
-        :param plugin plugin: The current plugin instance.
-        """
-        in_data, out_data = plugin.get_datasets()
-
-        expInfo = plugin.exp.meta_data
-        in_slice_list, in_global_frame_idx = \
-            self.__get_all_slice_lists(in_data, expInfo)
-        out_slice_list, _ = self.__get_all_slice_lists(out_data, expInfo)
-        plugin.set_global_frame_index(in_global_frame_idx)
-
-        squeeze_dict = self.__set_functions(in_data, 'squeeze')
-        expand_dict = self.__set_functions(out_data, 'expand')
-
-        number_of_slices_to_process = len(in_slice_list[0])
-        output_counter=-1
-        for count in range(number_of_slices_to_process):
-            percent_complete = count/(number_of_slices_to_process * 0.01)
-            rounded_amount_through = percent_complete // 5 
-            if (rounded_amount_through) != output_counter:
-                cu.user_message("%s - %3i%% complete" %
-                                (plugin.name, percent_complete))
-                output_counter = rounded_amount_through
-
-            section, slice_list = \
-                self.__get_all_padded_data(in_data, in_slice_list, count,
-                                           squeeze_dict)
-            plugin.set_current_slice_list(slice_list)
-            result = plugin.process_frames(section)
-            self.__set_out_data(out_data, out_slice_list, result, count,
-                                expand_dict)
-
-        cu.user_message("%s - 100%% complete" % (plugin.name))
-        plugin._revert_preview(in_data)
-
-    def __set_functions(self, data_list, name):
-        """ Create a dictionary of functions to remove (squeeze) or re-add
-        (expand) dimensions, of length 1, from each dataset in a list.
-
-        :param list(Data) data_list: Datasets
-        :param str name: 'squeeze' or 'expand'
-        :returns: A dictionary of lambda functions
-        :rtype: dict
-        """
-        str_name = 'self.' + name + '_output'
-        function = {'expand': self.__create_expand_function,
-                    'squeeze': self.__create_squeeze_function}
-        ddict = {}
-        for i in range(len(data_list)):
-            ddict[i] = {i: str_name + str(i)}
-            ddict[i] = function[name](data_list[i])
-        return ddict
-
-    def __create_expand_function(self, data):
-        """ Create a function that re-adds missing dimensions of length 1.
-
-        :param Data data: Dataset
-        :returns: expansion function
-        :rtype: lambda
-        """
-        slice_dirs = data._get_plugin_data().get_slice_directions()
-        n_core_dirs = len(data._get_plugin_data().get_core_directions())
-        new_slice = [slice(None)]*len(data.get_shape())
-        possible_slices = [copy.copy(new_slice)]
-
-        if len(slice_dirs) > 1:
-            for sl in slice_dirs[1:]:
-                new_slice[sl] = None
-        possible_slices.append(copy.copy(new_slice))
-        new_slice[slice_dirs[0]] = None
-        possible_slices.append(copy.copy(new_slice))
-        possible_slices = possible_slices[::-1]
-        return lambda x: x[possible_slices[len(x.shape)-n_core_dirs]]
-
-    def __create_squeeze_function(self, data):
-        """ Create a function that removes dimensions of length 1.
-
-        :param Data data: Dataset
-        :returns: squeeze function
-        :rtype: lambda
-        """
-        max_frames = data._get_plugin_data()._get_frame_chunk()
-        squeeze_dims = data._get_plugin_data().get_slice_directions()
-        if max_frames > 1:
-            squeeze_dims = squeeze_dims[1:]
-        return lambda x: np.squeeze(x, axis=squeeze_dims)
-
-    def __get_all_slice_lists(self, data_list, expInfo):
-        """ Get all slice lists for the current process.
-
-        :param list(Data) data_list: Datasets
-        :param: meta_data expInfo: The experiment metadata.
-        :returns: slice lists.
-        :rtype: list(tuple(slice))
-        """
-        slice_list = []
-        global_frame_index = []
-        for data in data_list:
-            sl, f = data._get_slice_list_per_process(expInfo)
-            slice_list.append(sl)
-            global_frame_index.append(f)
-        return slice_list, global_frame_index
-
-    def __get_all_padded_data(self, data_list, slice_list, count,
-                              squeeze_dict):
-        """ Get all padded slice lists.
-
-        :param Data data_list: datasets
-        :param list(list(slice)) slice_list: slice lists for datasets
-        :param int count: frame number.
-        :param dict squeeze_dict: squeeze functions for datasets
-        :returns: all data for this frame and associated padded slice lists
-        :rtype: list(np.ndarray), list(tuple(slice))
-        """
-        section = []
-        slist = []
-        for idx in range(len(data_list)):
-            section.append(squeeze_dict[idx](
-                data_list[idx]._get_padded_slice_data(slice_list[idx][count])))
-            slist.append(slice_list[idx][count])
-        return section, slist
-
-    def __set_out_data(self, data_list, slice_list, result, count,
-                       expand_dict):
-        """ Transfer plugin results for current frame to backing files.
-
-        :param list(Data) data_list: datasets
-        :param list(list(slice)) slice_list: slice lists for datasets
-        :param list(np.ndarray) result: plugin results
-        :param int count: frame number
-        :param dict expand_dict: expand functions for datasets
-        """
-        result = [result] if type(result) is not list else result
-        for idx in range(len(data_list)):
-            data_list[idx].data[slice_list[idx][count]] = \
-                data_list[idx]._get_unpadded_slice_data(
-                    slice_list[idx][count], expand_dict[idx](result[idx]))
->>>>>>> 3dc3e907
+        return False