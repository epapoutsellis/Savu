--- conflicted
+++ resolved
@@ -103,11 +103,6 @@
     options['cluster'] = opt.cluster
     options['syslog_server'] = opt.syslog
     options['syslog_port'] = opt.syslog_port
-<<<<<<< HEAD
-
-    return options
-=======
->>>>>>> 11d4bbd8
 
     out_folder_name = \
         opt.folder if opt.folder else __get_folder_name(options['data_file'])
