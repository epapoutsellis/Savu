--- conflicted
+++ resolved
@@ -97,11 +97,8 @@
     __check_input_params(args)
     options = _set_options(options, args)
     plugin_runner = PluginRunner(options)
-<<<<<<< HEAD
     plugin_runner._run_plugin_list()
-=======
-    plugin_runner._run_plugin_list(options)
->>>>>>> 14ff7155
+
 
 if __name__ == '__main__':
     main()