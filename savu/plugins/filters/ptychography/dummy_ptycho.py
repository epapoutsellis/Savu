# Copyright 2014 Diamond Light Source Ltd.
#
# Licensed under the Apache License, Version 2.0 (the "License");
# you may not use this file except in compliance with the License.
# You may obtain a copy of the License at
#
#     http://www.apache.org/licenses/LICENSE-2.0
#
# Unless required by applicable law or agreed to in writing, software
# distributed under the License is distributed on an "AS IS" BASIS,
# WITHOUT WARRANTIES OR CONDITIONS OF ANY KIND, either express or implied.
# See the License for the specific language governing permissions and
# limitations under the License.

"""
.. module:: ica
   :platform: Unix
   :synopsis: A plugin to fit peaks

.. moduleauthor:: Aaron Parsons <scientificsoftware@diamond.ac.uk>

"""
import logging
from savu.plugins.utils import register_plugin
from savu.plugins.filters.base_ptycho import BasePtycho
import numpy as np


@register_plugin
class DummyPtycho(BasePtycho):
    """
    This plugin performs ptychography using the ptypy package
    """

    def __init__(self):
        super(DummyPtycho, self).__init__("DummyPtycho")

    def filter_frames(self, data):
        data = data[0]
        probe = data[0]
<<<<<<< HEAD
=======
        print "probe is "+str(probe.shape)
>>>>>>> d51d994a
        object_transmission = np.random.random(self.obj_shape).squeeze()
        positions = self.get_positions()
        return [probe, object_transmission, positions]#] add fourier error, realspace error<|MERGE_RESOLUTION|>--- conflicted
+++ resolved
@@ -38,10 +38,7 @@
     def filter_frames(self, data):
         data = data[0]
         probe = data[0]
-<<<<<<< HEAD
-=======
         print "probe is "+str(probe.shape)
->>>>>>> d51d994a
         object_transmission = np.random.random(self.obj_shape).squeeze()
         positions = self.get_positions()
         return [probe, object_transmission, positions]#] add fourier error, realspace error