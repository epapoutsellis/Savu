# Copyright 2014 Diamond Light Source Ltd.
#
# Licensed under the Apache License, Version 2.0 (the "License");
# you may not use this file except in compliance with the License.
# You may obtain a copy of the License at
#
#     http://www.apache.org/licenses/LICENSE-2.0
#
# Unless required by applicable law or agreed to in writing, software
# distributed under the License is distributed on an "AS IS" BASIS,
# WITHOUT WARRANTIES OR CONDITIONS OF ANY KIND, either express or implied.
# See the License for the specific language governing permissions and
# limitations under the License.

"""
.. module:: base_ptycho
   :platform: Unix
   :synopsis: A base class for all ptychographic analysis methods

.. moduleauthor:: Aaron Parsons <scientificsoftware@diamond.ac.uk>

"""
from savu.plugins.base_filter import BaseFilter
from savu.plugins.driver.cpu_plugin import CpuPlugin
import logging
import numpy as np

class BasePtycho(BaseFilter, CpuPlugin): # also make one for gpu
    """
    A base plugin for doing ptychography. Other ptychography plugins should inherit from this.
    :param in_datasets: A list of the dataset(s) to process. Default: [].
    :param out_datasets: A list of the dataset(s) to process. Default: ['probe', 'object_transmission', 'positions'].
    """

    def __init__(self, name):
        super(BasePtycho, self).__init__(name)

    def setup(self):
        self.exp.log(self.name + " Setting up the ptycho")
        in_dataset, out_dataset = self.get_datasets()
        
        in_meta_data = in_dataset[0].meta_data# grab the positions from the metadata
        logging.debug('getting the positions...')
        self.positions = in_meta_data.get('xy') # get the positions and bind them

        # lets set up the axis labels for output datasets
        position_labels, probe_labels, object_labels, self.sh = self.setup_axis_labels(in_dataset)
        print "probe labels are:"+str(probe_labels)
        # Now create the datasets and work out the patterns
        ### PROBE ###
        probe = out_dataset[0]
<<<<<<< HEAD
        probe_shape = sh + self.get_size_probe(in_dataset[0])
        logging.debug("##### PROBE #####")
        logging.debug("probe shape is:%s",str(probe_shape))
=======
        
#         probe_shape = in_dataset[0].get_shape()[-2:] + (self.get_num_probe_modes(),)
        
        self.set_size_probe(in_dataset[0].get_shape()[-2:])
        logging.debug("##### PROBE #####")
        print("probe shape is:%s",str(self.get_size_probe()))
>>>>>>> d51d994a
        probe.create_dataset(axis_labels=probe_labels,
                            shape=self.get_size_probe()) # create the dataset
        self.probe_pattern_setup(probe_labels, probe)

        ### OBJECT ####
        self.set_size_object(in_dataset[0],self.get_positions(), self.get_pixel_size()) 
        object_trans = out_dataset[1]
        
<<<<<<< HEAD
        object_shape = sh + self.get_size_object()
        logging.debug("##### OBJECT #####")
        logging.debug("object shape is:%s",str(object_shape))
=======
        object_shape = self.sh + self.get_size_object()
        logging.debug("##### OBJECT #####")
        print("object shape is:%s",str(object_shape))
>>>>>>> d51d994a
#         print object_labels
        
        object_trans.create_dataset(axis_labels=object_labels,
                                    shape=object_shape) # create the dataset
                                    
        self.object_pattern_setup(object_labels, object_trans)
        
        ### POSITIONS ###
        logging.debug('##### POSITIONS #####')
        positions = out_dataset[2]
<<<<<<< HEAD
        positions_shape = sh + self.get_positions().shape
=======
        positions_shape = self.sh + self.get_positions().shape
>>>>>>> d51d994a
        logging.debug('positions shape is:%s',str(positions_shape))
        positions.create_dataset(axis_labels=position_labels,
                                 shape=positions_shape)
        
        rest_pos = range(len(position_labels))
        
        pos_md = {'core_dir':tuple(set(rest_pos) - set([0])), 'slice_dir':(0,)}
        positions.add_pattern("CHANNEL", **pos_md)
        '''
        now we need to tell the setup what we want as input shapes, output shapes, and the number of each of them in one go.
        '''
        in_pData, out_pData = self.get_plugin_datasets()
        in_pData[0].plugin_data_setup(self.get_plugin_pattern(), self.get_max_frames())
        out_pData[0].plugin_data_setup("PROJECTION", self.get_num_probe_modes())
        out_pData[1].plugin_data_setup("PROJECTION", self.get_num_object_modes())
        out_pData[2].plugin_data_setup("CHANNEL", self.get_max_frames())
        self.exp.log(self.name + " End")

    '''
    The below methods influence the set-up and can be over-ridden depending on which software package we are using
    
    '''

    def get_plugin_pattern(self):
        '''
        sets the pattern to work in. In this case we consider a ptycho scan to be a 4D_SCAN.
        '''
        return "4D_SCAN"

    def nInput_datasets(self):
        return 1

    def nOutput_datasets(self):
        return 3

    def get_num_probe_modes(self):
        return 1

    def get_num_object_modes(self):
        return 1
    
    def get_positions(self):
        return self.positions
    
    def get_pixel_size(self):
        return 30e-9

    def set_size_object(self, dataset,positions, pobj=33e-9):
        '''
        returns tuple
        '''
#         print "positions is "+str(self.get_positions().shape)
        x,y = self.get_positions()[0],self.get_positions()[1]
        probe_size = self.get_size_probe()
        x_fov = np.max(x)-np.min(x)
        y_fov = np.max(y)-np.min(y)
        xsize = int(x_fov//pobj) + probe_size[0]
        ysize = int(y_fov//pobj) + probe_size[1]
        self.obj_shape = xsize,ysize,self.get_num_object_modes()

    def get_size_object(self):
        return self.obj_shape
    
    def set_size_probe(self,val):
        self.probe_size = (1,)+val + (self.get_num_probe_modes(),)
    
    def get_size_probe(self):
        '''
        returns tuple
        '''
        return self.probe_size
    
    def get_max_frames(self):
        return 1
    
    def get_output_axis_units(self):
        return 'nm'

    def probe_pattern_setup(self, probe_labels, probe):
        '''
        This is where we set up the patterns, we need to add, PROJECTIONS, SINOGRAMS, TIMESERIES and SPECTRA
        I've created the TIMESERIES because we could in theory have a time series of spectra
        probe_patterns: PROJECTION, TIMESERIES (for each projection), SPECTRUM (for each energy)
        object_patterns: PROJECTION, SINOGRAM, SPECTRUM (for each energy)
        position_patterns: 1D_METADATA 
        
        '''
        probe_dims = len(probe_labels) # the number of dimensions from the axis labels
        rest_probe = range(probe_dims) # all the dimensions we have
        self.set_projection_pattern(probe, rest_probe)
        self.set_probe_rotation_patterns(probe, rest_probe)
        self.set_probe_energy_patterns(probe, rest_probe)

    def object_pattern_setup(self, object_labels, object_trans):
        '''
        This is where we set up the patterns, we need to add, PROJECTIONS, SINOGRAMS, TIMESERIES and SPECTRA
        I've created the TIMESERIES because we could in theory have a time series of spectra
        probe_patterns: PROJECTION, TIMESERIES (for each projection), SPECTRUM (for each energy)
        object_patterns: PROJECTION, SINOGRAM, SPECTRUM (for each energy)
        position_patterns: 1D_METADATA 
        
        '''
        obj_dims = len(object_labels) # the number of dimensions from the axis labels
#         print "object has "+str(obj_dims)+"dimensions"
        rest_obj = range(obj_dims) # all the dimensions we have
        self.set_projection_pattern(object_trans, rest_obj)
        self.set_object_rotation_patterns(object_trans, rest_obj)
        self.set_object_energy_patterns(object_trans, rest_obj)

    def setup_axis_labels(self, in_dataset):
        '''
        This is where we set up the axis labels
        the 4D scan will contain labels that are: 'xy', 'detectorX', 'detectorY', but the data 
        itself may be scanned in energy or rotation or something else. We want to remove all the above,
        and amend them to be the following (preferably with additional scan axes at the front):
        probe: 'x','y','mode_idx'
        object: 'x','y','mode_idx'
        positions: 'xy'
        '''
        PATTERN_LABELS = ['xy', 'detectorX', 'detectorY']
        in_labels = in_dataset[0].data_info.get('axis_labels') # this is a list of dictionarys
        existing_labels = [d.keys()[0] for d in in_labels] # this just gets the axes names
        logging.debug('The existing labels are:%s, we will remove:%s' % (existing_labels, PATTERN_LABELS))
        logging.debug('removing these labels from the list')
        core_labels_raw = [l for l in existing_labels if l not in PATTERN_LABELS] # removes them from the list
        core_labels = [l + '.' + in_labels[0][l] for l in core_labels_raw] # add the units in for the ones we are keeping
        # now we just have to add the new ones to this.
        trans_units = self.get_output_axis_units()
        
        probe_labels = list(core_labels) # take a copy
        probe_labels.extend(['x.' + trans_units, 'y.' + trans_units, 'mode_idx.number'])
        logging.debug('the labels for the probe are:%s' % str(probe_labels))
        object_labels = list(core_labels)
        object_labels.extend(['x.' + trans_units, 'y.' + trans_units, 'mode_idx.number'])
        logging.debug('the labels for the object are:%s' % str(object_labels))
        position_labels = list(core_labels)
        position_labels.extend(['xy.m','idx'])
        logging.debug('the labels for the positions are:%s' % str(position_labels))
        # now we also need this part of the shape of the data so...
        md = in_dataset[0].meta_data
        sh = tuple([len(md.get(l)) for l in core_labels_raw])
        return position_labels, probe_labels, object_labels, sh

    def set_probe_rotation_patterns(self, probe, rest_probe):
        try:
            rot_axis = probe.find_axis_label_dimension('rotation_angle', contains=True) # get the rotation axis
        except Exception as e:
            logging.warn(str(e) + 'we were looking for "rotation_angle"')
            logging.debug('This is not a tomography, so no time series for the probe')
        else:
            print('the rotation axis is:%s' % str(rot_axis))
            probe_ts = {'core_dir':(rot_axis,), 'slice_dir':tuple(set(rest_probe) - set([rot_axis]))}
            probe.add_pattern("TIMESERIES", **probe_ts) # so we can FT the wiggles etc...
            print('This is a tomography so I have added a TIMESERIES pattern to the probe') # the probe oscillates in time for each projection, set this as a time series pattern

    def set_probe_energy_patterns(self, probe, rest_probe):
        try:
            energy_axis = probe.find_axis_label_dimension('energy', contains=True) # get an energy axis
        except Exception as e:
            logging.warn(str(e) + 'we were looking for "energy"')
            logging.debug('This is not spectro-microscopy, so no spectrum/timeseries for the probe')
        else:
            probe_spec = {'core_dir':tuple(energy_axis), 'slice_dir':tuple(set(rest_probe) - set([energy_axis]))}
            probe.add_pattern("SPECTRUM", **probe_spec)
            probe.add_pattern("TIMESERIES", **probe_spec)
            logging.debug('This is probably spectro-microscopy so I have added a SPECTRUM pattern to the probe')
            logging.debug('I have also added a TIMESERIES pattern on the same axis, but be careful with what this means!') # the probe oscillates in time for each projection, set this as a time series pattern


    def set_projection_pattern(self, probe, rest_probe):
        probe_proj_core = tuple([rest_probe[idx] for idx in (-3, -2)]) # hard coded since we set them just above
        probe_slice = tuple(set(rest_probe) - set(probe_proj_core))
        probe_proj = {'core_dir':probe_proj_core, 'slice_dir':probe_slice}
        probe.add_pattern("PROJECTION", **probe_proj)
        logging.debug('have added a PROJECTION pattern')

    def set_object_energy_patterns(self, object_trans, rest_obj):
        try:
            energy_axis = object_trans.find_axis_label_dimension('energy', contains=True) # get an energy axis
        except Exception as e:
            logging.warn(str(e) + 'we were looking for "energy"')
            logging.debug('This is not spectro-microscopy, so no spectrum for the object')
        else:
            obj_spec = {'core_dir':tuple(energy_axis), 'slice_dir':tuple(set(rest_obj) - set([energy_axis]))}
            object_trans.add_pattern("SPECTRUM", **obj_spec)
            logging.debug('This is probably spectro-microscopy so I have added a SPECTRUM pattern to the object') # the probe oscillates in time for each projection, set this as a time series pattern


    def set_object_rotation_patterns(self, object_trans, rest_obj):
        try:
            rot_axis = object_trans.find_axis_label_dimension('rotation_angle', contains=True) # get the rotation axis
        except Exception as e:
            logging.warn(str(e) + 'we were looking for "rotation_angle"')
            logging.debug('This is not a tomography, so no sinograms for the object transmission')
        else:
            x_axis = object_trans.find_axis_label_dimension('x', contains=True) # get the x axis
            obj_sino = {'core_dir':(rot_axis, x_axis), 'slice_dir':tuple(set(rest_obj) - set((rot_axis, x_axis)))}
            object_trans.add_pattern("SINOGRAM", **obj_sino) # for the tomography
            logging.debug('This is a tomography so I have added a SINOGRAM pattern to the object transmission') # the probe oscillates in time for each projection, set this as a time series pattern









<|MERGE_RESOLUTION|>--- conflicted
+++ resolved
@@ -49,18 +49,11 @@
         # Now create the datasets and work out the patterns
         ### PROBE ###
         probe = out_dataset[0]
-<<<<<<< HEAD
-        probe_shape = sh + self.get_size_probe(in_dataset[0])
-        logging.debug("##### PROBE #####")
-        logging.debug("probe shape is:%s",str(probe_shape))
-=======
-        
 #         probe_shape = in_dataset[0].get_shape()[-2:] + (self.get_num_probe_modes(),)
         
         self.set_size_probe(in_dataset[0].get_shape()[-2:])
         logging.debug("##### PROBE #####")
         print("probe shape is:%s",str(self.get_size_probe()))
->>>>>>> d51d994a
         probe.create_dataset(axis_labels=probe_labels,
                             shape=self.get_size_probe()) # create the dataset
         self.probe_pattern_setup(probe_labels, probe)
@@ -68,16 +61,9 @@
         ### OBJECT ####
         self.set_size_object(in_dataset[0],self.get_positions(), self.get_pixel_size()) 
         object_trans = out_dataset[1]
-        
-<<<<<<< HEAD
-        object_shape = sh + self.get_size_object()
-        logging.debug("##### OBJECT #####")
-        logging.debug("object shape is:%s",str(object_shape))
-=======
         object_shape = self.sh + self.get_size_object()
         logging.debug("##### OBJECT #####")
         print("object shape is:%s",str(object_shape))
->>>>>>> d51d994a
 #         print object_labels
         
         object_trans.create_dataset(axis_labels=object_labels,
@@ -88,11 +74,7 @@
         ### POSITIONS ###
         logging.debug('##### POSITIONS #####')
         positions = out_dataset[2]
-<<<<<<< HEAD
-        positions_shape = sh + self.get_positions().shape
-=======
         positions_shape = self.sh + self.get_positions().shape
->>>>>>> d51d994a
         logging.debug('positions shape is:%s',str(positions_shape))
         positions.create_dataset(axis_labels=position_labels,
                                  shape=positions_shape)
