# Copyright 2014 Diamond Light Source Ltd.
#
# Licensed under the Apache License, Version 2.0 (the "License");
# you may not use this file except in compliance with the License.
# You may obtain a copy of the License at
#
#     http://www.apache.org/licenses/LICENSE-2.0
#
# Unless required by applicable law or agreed to in writing, software
# distributed under the License is distributed on an "AS IS" BASIS,
# WITHOUT WARRANTIES OR CONDITIONS OF ANY KIND, either express or implied.
# See the License for the specific language governing permissions and
# limitations under the License.

"""
.. module:: paganin_filter
   :platform: Unix
   :synopsis: A plugin to apply the Paganin filter

.. moduleauthor:: Nghia Vo <scientificsoftware@diamond.ac.uk>

"""
import math
import logging
import numpy as np
import pyfftw.interfaces.scipy_fftpack as fft

from savu.plugins.base_filter import BaseFilter
from savu.plugins.driver.cpu_plugin import CpuPlugin
from savu.plugins.utils import register_plugin, dawn_compatible
from savu.data.plugin_list import CitationInformation


<<<<<<< HEAD
#@dawn_compatible
=======
# @dawn_compatible
>>>>>>> af1d122f
@register_plugin
class PaganinFilter(BaseFilter, CpuPlugin):
    """
    A plugin to apply Paganin filter (contrast enhancement) on projections

    :param Energy: Given X-ray energy in keV. Default: 53.0.
    :param Distance: Distance from sample to detection - Unit is \
        metre. Default: 1.0.
    :param Resolution: Pixel size - Unit is micron. Default: 1.28.
    :param Ratio: ratio of delta/beta. Default: 250.0.
    :param Padtopbottom: Pad to the top and bottom of projection. Default: 10.
    :param Padleftright: Pad to the left and right of projection. Default: 10.
    :param Padmethod: Method of padding. Default: 'edge'.
    :param increment: Increment all values by this amount before taking the \
        log. Default: 1.0.

    :config_warn: The 'log' parameter in the reconstruction should be set to\
        FALSE when the Paganin Filter is on.
    """

    def __init__(self):
        logging.debug("initialising Paganin Filter")
        logging.debug("Calling super to make sure that all superclases are " +
                      " initialised")
        super(PaganinFilter, self).__init__("PaganinFilter")
        self.filtercomplex = None
        self.count = 0

    def pre_process(self):
        pData = self.get_plugin_in_datasets()[0]
        self.slice_dir = pData.get_slice_dimension()
        nDims = len(pData.get_shape())
        self.sslice = [slice(None)]*nDims
        core_shape = list(pData.get_shape())
        del core_shape[self.slice_dir]
        self._setup_paganin(*core_shape)

    def _setup_paganin(self, height, width):
        micron = 10**(-6)
        keV = 1000.0
        distance = self.parameters['Distance']
        energy = self.parameters['Energy']*keV
        resolution = self.parameters['Resolution']*micron
        wavelength = (1240.0/energy)*10.0**(-9)
        ratio = self.parameters['Ratio']
        padtopbottom = self.parameters['Padtopbottom']
        padleftright = self.parameters['Padleftright']
        height1 = height + 2*padtopbottom
        width1 = width + 2*padleftright
        centery = np.ceil(height1/2.0)-1.0
        centerx = np.ceil(width1/2.0)-1.0
        # Define the paganin filter
        dpx = 1.0/(width1*resolution)
        dpy = 1.0/(height1*resolution)
        pxlist = (np.arange(width1)-centerx)*dpx
        pylist = (np.arange(height1)-centery)*dpy
        pxx = np.zeros((height1, width1), dtype=np.float32)
        pxx[:, 0:width1] = pxlist
        pyy = np.zeros((height1, width1), dtype=np.float32)
        pyy[0:height1, :] = np.reshape(pylist, (height1, 1))
        pd = (pxx*pxx+pyy*pyy)*wavelength*distance*math.pi

        filter1 = 1.0+ratio*pd
        self.filtercomplex = filter1+filter1*1j

    def _paganin(self, data):
        pci1 = fft.fft2(np.float32(data))
        pci2 = fft.fftshift(pci1)/self.filtercomplex
        fpci = np.abs(fft.ifft2(pci2))
        result = -0.5*self.parameters['Ratio']*np.log(
            fpci+self.parameters['increment'])
        return result

    def filter_frames(self, data):
        output = np.empty_like(data[0])
        nSlices = data[0].shape[self.slice_dir]
        for i in range(nSlices):
            self.sslice[self.slice_dir] = i
            proj = data[0][tuple(self.sslice)]
            height, width = proj.shape
            proj = np.nan_to_num(proj)  # Noted performance
            proj[proj == 0] = 1.0
            padtopbottom = self.parameters['Padtopbottom']
            padleftright = self.parameters['Padleftright']
            padmethod = str(self.parameters['Padmethod'])
            proj = np.lib.pad(proj, (tuple([padtopbottom]*2),
                                     tuple([padleftright]*2)), padmethod)
            result = self._paganin(proj)
            #result = np.abs(np.apply_over_axes(self._paganin(proj), proj, 0))
            output[self.sslice] = result[padtopbottom:-padtopbottom,
                                         padleftright:-padleftright]
        return output

    def get_max_frames(self):
        return 16

    def get_citation_information(self):
        cite_info = CitationInformation()
        cite_info.description = \
            ("The contrast enhancement used in this processing chain is taken\
             from this work.")
        cite_info.bibtex = \
            ("@article{paganin2002simultaneous,\n" +
             "title={Simultaneous phase and amplitude extraction from a single\
             defocused image of a homogeneous object},\n" +
             "author={Paganin, David and Mayo, SC and Gureyev, Tim E and \
             Miller, Peter R and Wilkins, Steve W},\n" +
             "journal={Journal of microscopy},\n" +
             "volume={206},\n" +
             "number={1},\n" +
             "pages={33--40},\n" +
             "year={2002},\n" +
             "publisher={Wiley Online Library}" +
             "}")
        cite_info.endnote = \
            ("%0 Journal Article\n" +
             "%T Simultaneous phase and amplitude extraction from a single \
             defocused image of a homogeneous object\n" +
             "%A Paganin, David\n" +
             "%A Mayo, SC\n" +
             "%A Gureyev, Tim E\n" +
             "%A Miller, Peter R\n" +
             "%A Wilkins, Steve W\n" +
             "%J Journal of microscopy\n" +
             "%V 206\n" +
             "%N 1\n" +
             "%P 33-40\n" +
             "%@ 1365-2818\n" +
             "%D 2002\n" +
             "%I Wiley Online Library\n")
        cite_info.doi = "doi: DOI: 10.1046/j.1365-2818.2002.01010.x"
        return cite_info
<|MERGE_RESOLUTION|>--- conflicted
+++ resolved
@@ -31,11 +31,7 @@
 from savu.data.plugin_list import CitationInformation
 
 
-<<<<<<< HEAD
-#@dawn_compatible
-=======
 # @dawn_compatible
->>>>>>> af1d122f
 @register_plugin
 class PaganinFilter(BaseFilter, CpuPlugin):
     """
