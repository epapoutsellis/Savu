--- conflicted
+++ resolved
@@ -50,13 +50,7 @@
         self.sh = in_d1.get_shape()
         self.b = self.setup_fit(np.random.random((1,1,self.sh[-1])))
 
-<<<<<<< HEAD
     def process_frames(self, data):
-#         print np.array(data).shape
-        y=np.array(data)
-=======
-    def filter_frames(self, data):
->>>>>>> 78b4b263
         y = np.expand_dims(data,0)
         self.b = self.setup_fit(y)
         self.b._McaAdvancedFitBatch__processStack()
@@ -93,13 +87,8 @@
 
         fitResult.create_dataset(patterns={in_dataset[0]: pattern_list},
                                 axis_labels={in_dataset[0]: axis_labels},
-<<<<<<< HEAD
-                                shape=outputshape)
-        fitResult.meta_data.set('FitAreas',fit_labels)
-=======
                                 shape=self.outputshape)
         fitResult.meta_data.set_meta_data('FitAreas',np.array(fit_labels))
->>>>>>> 78b4b263
         slice_directions = tuple(range(len(rest_shape)))
 #         print "slice directions are:"+str(slice_directions)
         fitResult.add_pattern("CHANNEL", core_dir=(-1,),
