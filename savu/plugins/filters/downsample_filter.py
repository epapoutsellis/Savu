# Copyright 2014 Diamond Light Source Ltd.
#
# Licensed under the Apache License, Version 2.0 (the "License");
# you may not use this file except in compliance with the License.
# You may obtain a copy of the License at
#
#     http://www.apache.org/licenses/LICENSE-2.0
#
# Unless required by applicable law or agreed to in writing, software
# distributed under the License is distributed on an "AS IS" BASIS,
# WITHOUT WARRANTIES OR CONDITIONS OF ANY KIND, either express or implied.
# See the License for the specific language governing permissions and
# limitations under the License.

"""
.. module:: downsample_filter
   :platform: Unix
   :synopsis: A plugin to filter each frame with a downsample

.. moduleauthor:: Mark Basham <scientificsoftware@diamond.ac.uk>

"""
import logging
import numpy
import itertools

from savu.plugins.base_filter import BaseFilter
from savu.plugins.driver.cpu_plugin import CpuPlugin
from savu.plugins.utils import register_plugin

@register_plugin
class DownsampleFilter(BaseFilter, CpuPlugin):
    """
    A plugin to reduce the data in the selected direction by a proportion

    :param bin_size: Bin Size for the downsample. Default: 2.
<<<<<<< HEAD
    :param mode: One of 'skip', 'mean', 'median', 'min', 'max'. Default: 'mean'.
    :param pattern: PROJECTION or SINOGRAM. Default: PROJECTION
=======
    :param pattern: Which way to pass the data. Default: 'PROJECTION'.
>>>>>>> e9b97a62
    """

    def __init__(self):
        logging.debug("Starting Downsample Filter")
        super(DownsampleFilter,
              self).__init__("DownsampleFilter")
        self.out_shape = None
        self.mode_dict = { 'skip'  : self.skip_sampler,
                           'mean'  : self.mean_sampler,
                           'median': self.median_sampler,
                           'min'   : self.min_sampler,
                           'max'   : self.max_sampler }

    def get_output_shape(self, input_data):
        input_shape = input_data.get_shape()
        return (input_shape[0],
                (input_shape[1]+1)/self.parameters['bin_size'],
                (input_shape[2]+1)/self.parameters['bin_size'])

    def filter_frames(self, data):
        logging.debug("Running Downsample data")
        if self.parameters['mode'] in self.mode_dict:
            sampler = self.mode_dict[self.parameters['mode']]
        else:
            logging.debug("Warning: unknown downsample mode. Using 'skip'.")
            sampler = self.skip_sampler
        result = sampler(data)
        return result

    def skip_sampler(self, data):
        logging.debug("Downsampling data using skip mode")
        new_slice = self.new_slice(data[0].shape)
        result = data[0][new_slice]
        return result

    def new_slice(self, data_shape):
        pData = self.get_plugin_in_datasets()[0]
        slice_dir = pData.get_slice_dimension()
        core_dirs = pData.get_core_directions()
<<<<<<< HEAD
=======
        len_cores = len(core_dirs)
        len_data = len(data_shape)

        if len_cores is not len(data_shape):
            core_dirs = list(set(range(len_data)).difference(set([slice_dir])))

>>>>>>> e9b97a62
        new_slice = [slice(None)]*len(data_shape)
        for dim in range(len_cores):
            this_slice = slice(0, data_shape[dim], self.parameters['bin_size'])
            new_slice[dim] = this_slice
        return new_slice

    def mean_sampler(self, data):
        logging.debug("Downsampling data using mean mode")
        result = self.compress_bins(data, numpy.mean)
        return result

    def median_sampler(self, data):
        logging.debug("Downsampling data using median mode")
        result = self.compress_bins(data, numpy.median)
        return result

    def min_sampler(self, data):
        logging.debug("Downsampling data using median mode")
        result = self.compress_bins(data, numpy.amin)
        return result

    def max_sampler(self, data):
        logging.debug("Downsampling data using median mode")
        result = self.compress_bins(data, numpy.amax)
        return result

    def compress_bins(self, data, compressor):
        # Break up the input data
        blocks = self.get_blocks(data, data.get_core_directions())
        # Downsampling step
        result = numpy.array(map(compressor, blocks))
        # Reshape the array
        result.shape = self.out_shape[1:]
        return result

    def get_blocks(self, data, core_dirs):
        bin_size = self.parameters['bin_size']
        blocks = [data]
        for dim in core_dirs:
            stripes = []
            nbins = data.shape[dim] / bin_size + 1
            bins = bin_size * numpy.arange(1, nbins)
            for block in blocks:
                tmp = numpy.array_split(block, bins, axis=dim)
                for t in tmp:
                    stripes.append(t)
            blocks = stripes
        return blocks

    def setup(self):
        # get all in and out datasets required by the plugin
        in_dataset, out_dataset = self.get_datasets()
        # get plugin specific instances of these datasets
        in_pData, out_pData = self.get_plugin_datasets()

        plugin_pattern = self.parameters['pattern']
        in_pData[0].plugin_data_setup(plugin_pattern, self.get_max_frames())

        self.out_shape = self.new_shape(in_dataset[0].get_shape(), in_pData[0])

        out_dataset[0].create_dataset(patterns=in_dataset[0],
                                      axis_labels=in_dataset[0],
                                      shape=self.out_shape)

        out_pData[0].plugin_data_setup(plugin_pattern, self.get_max_frames())

    def new_shape(self, full_shape, pData):
        core_dirs = pData.get_core_directions()
        new_shape = list(full_shape)
        for dim in core_dirs:
            new_shape[dim] = full_shape[dim]/self.parameters['bin_size'] \
                + full_shape[dim] % self.parameters['bin_size']
        return tuple(new_shape)

    def get_max_frames(self):
        return 1<|MERGE_RESOLUTION|>--- conflicted
+++ resolved
@@ -34,12 +34,8 @@
     A plugin to reduce the data in the selected direction by a proportion
 
     :param bin_size: Bin Size for the downsample. Default: 2.
-<<<<<<< HEAD
     :param mode: One of 'skip', 'mean', 'median', 'min', 'max'. Default: 'mean'.
     :param pattern: PROJECTION or SINOGRAM. Default: PROJECTION
-=======
-    :param pattern: Which way to pass the data. Default: 'PROJECTION'.
->>>>>>> e9b97a62
     """
 
     def __init__(self):
@@ -79,15 +75,12 @@
         pData = self.get_plugin_in_datasets()[0]
         slice_dir = pData.get_slice_dimension()
         core_dirs = pData.get_core_directions()
-<<<<<<< HEAD
-=======
         len_cores = len(core_dirs)
         len_data = len(data_shape)
 
         if len_cores is not len(data_shape):
             core_dirs = list(set(range(len_data)).difference(set([slice_dir])))
 
->>>>>>> e9b97a62
         new_slice = [slice(None)]*len(data_shape)
         for dim in range(len_cores):
             this_slice = slice(0, data_shape[dim], self.parameters['bin_size'])
