# Copyright 2014 Diamond Light Source Ltd.
#
# Licensed under the Apache License, Version 2.0 (the "License");
# you may not use this file except in compliance with the License.
# You may obtain a copy of the License at
#
#     http://www.apache.org/licenses/LICENSE-2.0
#
# Unless required by applicable law or agreed to in writing, software
# distributed under the License is distributed on an "AS IS" BASIS,
# WITHOUT WARRANTIES OR CONDITIONS OF ANY KIND, either express or implied.
# See the License for the specific language governing permissions and
# limitations under the License.

"""
.. module:: dark_flat_field_correction
   :platform: Unix
   :synopsis: A Plugin to apply a simple dark and flatfield correction to raw\
       timeseries data

.. moduleauthor:: Nicola Wadeson <scientificsoftware@diamond.ac.uk>

"""

import numpy as np

from savu.plugins.driver.cpu_plugin import CpuPlugin
from savu.plugins.base_correction import BaseCorrection
from savu.plugins.utils import register_plugin


@register_plugin
class DarkFlatFieldCorrection(BaseCorrection, CpuPlugin):
    """
    A Plugin to apply a simple dark and flat field correction to data.
    :param pattern: Data processing pattern is 'PROJECTION' or \
        'SINOGRAM'. Default: 'PROJECTION'.
    """

    def __init__(self):
        super(DarkFlatFieldCorrection,
              self).__init__("DarkFlatFieldCorrection")
        # TODO these should probably be parameters
        self.LOW_CROP_LEVEL = 0.0
        self.HIGH_CROP_LEVEL = 2.0
        self.WARN_PROPORTION = 0.05  # 5%
        self.flag_low_warning = False
        self.flag_high_warning = False
        self.flag = True

    def pre_process(self):
        inData = self.get_in_datasets()[0]
        in_pData = self.get_plugin_in_datasets()[0]
        self.dark = inData.meta_data.get('dark')
        self.flat = inData.meta_data.get('flat')

        pData_shape = in_pData.get_shape()
        tile = [1]*len(pData_shape)
        rot_dim = inData.find_axis_label_dimension('rotation_angle')
        self.slice_dir = in_pData.get_slice_dimension()

        if self.parameters['pattern'] == 'PROJECTION':
            self._proj_pre_process(inData, pData_shape, tile, rot_dim)
        elif self.parameters['pattern'] == 'SINOGRAM':
            self._sino_pre_process(inData, tile, rot_dim)

        self.flat_minus_dark = self.flat - self.dark

    def _proj_pre_process(self, data, shape, tile, dim):
        tile[dim] = shape[dim]
        self.convert_size = lambda x: np.tile(x, tile)
        self.correct = self.correct_proj

    def _sino_pre_process(self, data, tile, dim):
        full_shape = data.get_shape()
        tile[dim] = full_shape[dim]
        self.correct = self.correct_sino
        self.length = full_shape[self.slice_dir]
        if len(full_shape) is 3:
            self.convert_size = lambda a, b, x: np.tile(x[a:b], tile)
        else:
            nSino = \
                full_shape[data.find_axis_label_dimension('detector_y')]
            self.convert_size = \
                lambda a, b, x: np.tile(x[a % nSino:b], tile)
        self.count = 0

    def correct_proj(self, data):
        dark = self.convert_size(self.dark)
        flat_minus_dark = self.convert_size(self.flat_minus_dark)
        data = np.nan_to_num((data-dark)/flat_minus_dark)
        self.__data_check(data)
        return data

    def correct_sino(self, data):
        sl = self.get_current_slice_list()[0][self.slice_dir]
<<<<<<< HEAD
        start = self.get_global_frame_index()[0][self.count] % self.length
        start *= self.get_max_frames()

        print "count", self.count
        print "start", start
        end = start + len(np.arange(sl.start, sl.stop, sl.step))
        print "end", end
=======
        nFrames = min(self.get_max_frames(), self.length)
        reps_at = int(np.ceil(self.length/float(nFrames)))
        current_idx = self.get_global_frame_index()[0][self.count]
        start = (current_idx % reps_at)*nFrames
        end = start + len(np.arange(sl.start, sl.stop, sl.step))

>>>>>>> 48374ac2
        dark = self.convert_size(start, end, self.dark)
        flat_minus_dark = \
            self.convert_size(start, end, self.flat_minus_dark)
        data = np.nan_to_num((data-dark)/flat_minus_dark)
        self.__data_check(data)
        self.count += 1
        return data

    def fixed_flag(self):
        if self.parameters['pattern'] == 'PROJECTION':
            return True
        else:
            return False

    def __data_check(self, data):
        # make high and low crop masks
        low_crop = data < self.LOW_CROP_LEVEL
        high_crop = data > self.HIGH_CROP_LEVEL

        # flag if those masks include a large proportion of pixels, as this
        # may indicate a failure
        if ((float(low_crop.sum()) / low_crop.size) > self.WARN_PROPORTION):
            self.flag_low_warning = True
        if ((float(high_crop.sum()) / high_crop.size) > self.WARN_PROPORTION):
            self.flag_high_warning = True

        # Set all cropped values to the crop level
        data[low_crop] = self.LOW_CROP_LEVEL
        data[high_crop] = self.HIGH_CROP_LEVEL

    def executive_summary(self):
        summary = []
        if self.flag_high_warning:
            summary.append(("WARNING: over %i%% of pixels are being clipped as " +
                           "they have %f times the intensity of the provided flat field. "+
                           "Check your Dark and Flat correction images")
                           % (self.WARN_PROPORTION*100, self.HIGH_CROP_LEVEL))

        if self.flag_low_warning:
            summary.append(("WARNING: over %i%% of pixels are being clipped as " +
                           "they below the expected lower corrected threshold of  %f. " +
                           "Check your Dark and Flat correction images")
                           % (self.WARN_PROPORTION*100, self.LOW_CROP_LEVEL))

        if len(summary) > 0:
            return summary

        return ["Nothing to Report"]<|MERGE_RESOLUTION|>--- conflicted
+++ resolved
@@ -94,22 +94,12 @@
 
     def correct_sino(self, data):
         sl = self.get_current_slice_list()[0][self.slice_dir]
-<<<<<<< HEAD
-        start = self.get_global_frame_index()[0][self.count] % self.length
-        start *= self.get_max_frames()
-
-        print "count", self.count
-        print "start", start
-        end = start + len(np.arange(sl.start, sl.stop, sl.step))
-        print "end", end
-=======
         nFrames = min(self.get_max_frames(), self.length)
         reps_at = int(np.ceil(self.length/float(nFrames)))
         current_idx = self.get_global_frame_index()[0][self.count]
         start = (current_idx % reps_at)*nFrames
         end = start + len(np.arange(sl.start, sl.stop, sl.step))
 
->>>>>>> 48374ac2
         dark = self.convert_size(start, end, self.dark)
         flat_minus_dark = \
             self.convert_size(start, end, self.flat_minus_dark)
