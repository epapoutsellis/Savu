# Copyright 2014 Diamond Light Source Ltd.
#
# Licensed under the Apache License, Version 2.0 (the "License");
# you may not use this file except in compliance with the License.
# You may obtain a copy of the License at
#
#     http://www.apache.org/licenses/LICENSE-2.0
#
# Unless required by applicable law or agreed to in writing, software
# distributed under the License is distributed on an "AS IS" BASIS,
# WITHOUT WARRANTIES OR CONDITIONS OF ANY KIND, either express or implied.
# See the License for the specific language governing permissions and
# limitations under the License.

"""
.. module:: base_multi_modal_loader
   :platform: Unix
   :synopsis: Contains a base class from which all multi-modal loaders are \
   derived.

.. moduleauthor:: Nicola Wadeson <scientificsoftware@diamond.ac.uk>

"""

import h5py
import logging
from savu.data.data_structures.data_add_ons import DataMapping

from savu.plugins.loaders.base_multi_modal_loader import BaseMultiModalLoader


class BaseI18MultiModalLoader(BaseMultiModalLoader):
    """
    This class provides a base for all multi-modal loaders
    :param fast_axis: what is the fast axis called. Default:"x".
    :param scan_pattern: what was the scan. Default: ["rotation","x"].
    :param x: where is x in the \
        file. Default:'entry1/raster_counterTimer01/traj1ContiniousX'.
    :param y: where is y in the file. Default:None.
    :param rotation: where is rotation in the \
        file. Default:'entry1/raster_counterTimer01/sc_sample_thetafine'.
    :param monochromator: where is the \
        monochromator. Default: 'entry1/instrument/DCM/energy'.
    """
    def __init__(self, name='BaseI18MultiModalLoader'):
        super(BaseI18MultiModalLoader, self).__init__(name)

    def multi_modal_setup(self, ltype):
        # set up the file handles
        exp = self.exp
        data_obj = exp.create_data_object("in_data", ltype)
        data_obj.backing_file = \
            h5py.File(exp.meta_data.get("data_file"), 'r')
        f = data_obj.backing_file
        logging.debug("Creating file '%s' '%s'_entry",
                      data_obj.backing_file.filename, ltype)
        data_obj.meta_data.set("mono_energy",
                                    f[self.parameters['monochromator']].value/1e3)
        x = f[self.parameters['x']].value

        if self.parameters['x'] is not None:
<<<<<<< HEAD
            data_obj.meta_data.set("x", x[0, :])
=======
            if x.ndim>1:
                data_obj.meta_data.set_meta_data("x", x[0, :])
            else:
                data_obj.meta_data.set_meta_data("x", x)
>>>>>>> af1d122f
        if self.parameters['y'] is not None:
            y = f[self.parameters['y']].value
            data_obj.meta_data.set("y", y)
        if self.parameters['rotation'] is not None:
            rotation_angle = f[self.parameters['rotation']].value
            if rotation_angle.ndim > 1:
                rotation_angle = rotation_angle[:, 0]

                data_obj.meta_data.set(
                    "rotation_angle", rotation_angle)
        return data_obj

    def set_motors(self, data_obj, ltype):
        # now lets extract the map, if there is one!
        # to begin with
        data_obj.data_mapping = DataMapping()
        logging.debug("========="+ltype+"=========")
        motors = self.parameters['scan_pattern']
        data_obj.data_mapping.set_axes(self.parameters['scan_pattern'])
        f = data_obj.backing_file
        nAxes = len(data_obj.get_shape())

        #logging.debug nAxes
        cts = 0
        chk = 0
        motor_type = []
        labels = []
        fast_axis = self.parameters["fast_axis"]
        logging.debug("axes input are:"+str(motors))
        for ii in range(nAxes):
            # find the rotation axis
            try:
                data_axis = self.parameters[motors[ii]]# get that out the file
                logging.debug("the data axis is %s" % str(data_axis))
                if motors[ii]=="rotation":
                    data_obj.data_mapping._is_tomo = True
                    motor_type.append('rotation')
                    label = 'rotation_angle'
                    units = 'degrees'
                    logging.debug(ltype + " reader: %s", "is a tomo scan")
                elif motors[ii] in ["x","y"]:
                    cts += 1  # increase the order of the map
                    motor_type.append('translation')
                    if (motors[ii]==fast_axis):
                        label='x'
                    else:
                        label='y'
                    units = 'mm'
            except:
                motor_type.append('None')
                #now the detector axes
                if ltype =='fluo':
                    label = 'energy'
                    units = 'counts'
                elif ltype =='xrd':
                    if chk==0:
                        label = 'detector_x'
                    elif chk==1:
                        label = 'detector_y'
                    units = 'index'
                    chk=chk+1
            labels.append(label+'.'+units)
        if not motors:
            logging.debug("%s reader: No maps found!", ltype)
        #logging.debug labels
        data_obj.set_axis_labels(*tuple(labels))
        data_obj.data_mapping.set_motors(motors)
        data_obj.data_mapping.set_motor_type(motor_type)
        if (cts):
            data_obj.data_mapping._is_map = cts
        else:
            logging.debug("'%s' reader: No translations found!", ltype)
            pass
        logging.debug("axis labels:"+str(labels))
        logging.debug("motor_type:"+str(motor_type))

    def add_patterns_based_on_acquisition(self, data_obj, ltype):
        motor_type = data_obj.data_mapping.get_motor_type()
        dims = range(len(motor_type))
        projection = []
        for item, key in enumerate(motor_type):
            if key == 'translation':
                projection.append(item)
#                 logging.debug projection
            elif key == 'rotation':
                rotation = item

        if data_obj.data_mapping._is_map:
            proj_dir = tuple(projection)
            logging.debug("is a map")
            logging.debug("the proj cores are"+str(proj_dir))
            logging.debug("the proj slices are"+str(tuple(set(dims) - set(proj_dir))))
            data_obj.add_pattern("PROJECTION", core_dir=proj_dir,
                                 slice_dir=tuple(set(dims) - set(proj_dir)))

        if data_obj.data_mapping._is_tomo:
            #rotation and fast axis
            sino_dir = (rotation, proj_dir[-1])
            logging.debug("is a tomo")
            logging.debug("the sino cores are:"+str(sino_dir))
            logging.debug("the sino slices are:"+str(tuple(set(dims) - set(sino_dir))))
            data_obj.add_pattern("SINOGRAM", core_dir=sino_dir,
                                 slice_dir=tuple(set(dims) - set(sino_dir)))
        
        if ltype is 'fluo':
            spec_core = (-1,) # it will always be this
            spec_slice = tuple(dims[:-1])
            logging.debug("is a fluo")
            logging.debug("the fluo cores are:"+str(spec_core))
            logging.debug("the fluo slices are:"+str(spec_slice))
            data_obj.add_pattern("SPECTRUM", core_dir=spec_core,
                                 slice_dir=spec_slice)
        
        
        if ltype is 'xrd':
            diff_core = (-2,-1) # it will always be this
            diff_slice = tuple(dims[:-2])
            logging.debug("is a diffraction")
            logging.debug("the diffraction cores are:"+str(diff_core))
            logging.debug("the diffraction slices are:"+str(diff_slice))
            data_obj.add_pattern("DIFFRACTION", core_dir=diff_core,
                                 slice_dir=diff_slice)
        <|MERGE_RESOLUTION|>--- conflicted
+++ resolved
@@ -54,19 +54,16 @@
         f = data_obj.backing_file
         logging.debug("Creating file '%s' '%s'_entry",
                       data_obj.backing_file.filename, ltype)
-        data_obj.meta_data.set("mono_energy",
-                                    f[self.parameters['monochromator']].value/1e3)
+        data_obj.meta_data.set(
+            "mono_energy", f[self.parameters['monochromator']].value/1e3)
         x = f[self.parameters['x']].value
 
         if self.parameters['x'] is not None:
-<<<<<<< HEAD
-            data_obj.meta_data.set("x", x[0, :])
-=======
-            if x.ndim>1:
+            if x.ndim > 1:
                 data_obj.meta_data.set_meta_data("x", x[0, :])
             else:
                 data_obj.meta_data.set_meta_data("x", x)
->>>>>>> af1d122f
+
         if self.parameters['y'] is not None:
             y = f[self.parameters['y']].value
             data_obj.meta_data.set("y", y)
