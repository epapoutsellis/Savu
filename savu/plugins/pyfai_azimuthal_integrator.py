# Copyright 2014 Diamond Light Source Ltd.
#
# Licensed under the Apache License, Version 2.0 (the "License");
# you may not use this file except in compliance with the License.
# You may obtain a copy of the License at
#
#     http://www.apache.org/licenses/LICENSE-2.0
#
# Unless required by applicable law or agreed to in writing, software
# distributed under the License is distributed on an "AS IS" BASIS,
# WITHOUT WARRANTIES OR CONDITIONS OF ANY KIND, either express or implied.
# See the License for the specific language governing permissions and
# limitations under the License.

"""
.. module:: radial integration using pyFAI
   :platform: Unix
   :synopsis: A plugin to integrate azimuthally "symmetric" signals i.e. SAXS, WAXS or XRD.Requires a calibration file

.. moduleauthor:: Aaron D. Parsons <scientificsoftware@diamond.ac.uk>
"""
import logging

import math
import pyFAI
import numpy as np
from savu.plugins.base_filter import BaseFilter
from savu.plugins.driver.cpu_plugin import CpuPlugin

from savu.plugins.utils import register_plugin


@register_plugin
class PyfaiAzimuthalIntegrator(BaseFilter, CpuPlugin):
    """
    1D azimuthal integrator by pyFAI

    :param use_mask: Should we mask. Default: False.

    """

    def __init__(self):
        logging.debug("Starting 1D azimuthal integrationr")
        super(PyfaiAzimuthalIntegrator,
              self).__init__("PyfaiAzimuthalIntegrator")

    def pre_process(self):
        """
        This method is called after the plugin has been created by the
        pipeline framework as a pre-processing step

        :param parameters: A dictionary of the parameters for this plugin, or
            None if no customisation is required
        :type parameters: dict
        """
        in_dataset, out_datasets = self.get_datasets()
        mData = self.get_in_meta_data()[0]
        in_d1 = in_dataset[0]
        ai = pyFAI.AzimuthalIntegrator()  # get me an integrator object
        ### prep the goemtry
        bc = [mData.get_meta_data("beam_center_x")[...],
              mData.get_meta_data("beam_center_y")[...]]
        distance = mData.get_meta_data('distance')[...]
        wl = mData.get_meta_data('incident_wavelength')[...]
        px = mData.get_meta_data('x_pixel_size')[...]
        orien = mData.get_meta_data(
            'detector_orientation')[...].reshape((3, 3))
        #Transform
        yaw = math.degrees(-math.atan2(orien[2, 0], orien[2, 2]))
        roll = math.degrees(-math.atan2(orien[0, 1], orien[1, 1]))
        ai.setFit2D(distance, bc[0], bc[1], -yaw, roll, px, px, None)
        ai.set_wavelength(wl)

        sh = in_d1.get_shape()

        if (self.parameters["use_mask"]):
            mask = mData.get_meta_data("mask")
        else:
            mask = np.zeros((sh[-2], sh[-1]))
        # now integrate in radius (1D)
        npts = int(np.round(np.sqrt(sh[-1]**2+sh[-2]**2)))
        self.params = [mask, npts, mData, ai]

    def filter_frames(self, data):
        mData = self.params[2]
        npts = self.params[1]
        mask =self.params[0]
        ai = self.params[3]
        logging.debug("Running azimuthal integration")
        print np.squeeze(data).shape
        print "I'm here"
        fit = ai.xrpd(data=np.squeeze(data), npt=npts)
        mData.set_meta_data('Q', fit[0])
#        mData.set_meta_data('integrated_diffraction_noise',fit[2])
        print fit[1].shape 
        return fit[1]

    def setup(self):
        print "Hi"
        in_dataset, out_datasets = self.get_datasets()
        in_pData, out_pData = self.get_plugin_datasets()
        shape = in_dataset[0].get_shape()
        # it will always be in Q for this plugin
        # Doesnt this get rid of the other two axes?
        #axis_labels = {in_dataset[0]: '-1.Q.nm^-1'}
        # I just want diffraction data
        in_pData[0].plugin_data_setup('DIFFRACTION', self.get_max_frames())
        spectra = out_datasets[0]
        # what does this do?
        #remove an axis from all patterns

        # copy all patterns, removing dimension -1 from the core and slice
        # directions, and returning only those that are not empty
        patterns = ['SINOGRAM.-1', 'PROJECTION.-1']
        # stating only 'dimension' will remove the axis label, stating
        # 'dimension.name.unit' name and unit will add or replace it
        axis_labels = ['-1', '-2.name.unit']
        spectra.create_dataset(patterns={in_dataset[0]: patterns},
                               axis_labels={in_dataset[0]: axis_labels},
                               shape=shape[:-2]+(1005,))
        print "mmmm"+str(shape[:-1])
        spectrum = {'core_dir': (-1,), 'slice_dir': tuple(range(len(shape)-2))}
        spectra.add_pattern("SPECTRUM", **spectrum)
<<<<<<< HEAD
        
=======

        print "***NAME outdata in pyfai:", out_datasets[0].name
        print out_datasets[0].meta_data.get_meta_data('data_patterns')

>>>>>>> 40c80987
#        spectra.create_dataset(patterns={in_dataset[0]: ['SPECTRUM']},
#                               axis_labels=axis_labels,
#                               shape={'variable': shape[:-1]})
        # this get the right data in...
        out_pData[0].plugin_data_setup('SPECTRUM', self.get_max_frames())
        
    def get_max_frames(self):
        """
        This filter processes 1 frame at a time
         :returns:  1
        """
        return 1

    def nOutput_datasets(self):
        return 1
#     def setup(self, experiment):
# 
#         chunk_size = self.get_max_frames()
# 
#         #-------------------setup input datasets-------------------------
# 
#         # get a list of input dataset names required for this plugin
#         in_data_list = self.parameters["in_datasets"]
#         # get all input dataset objects
#         in_d1 = experiment.index["in_data"][in_data_list[0]]
#         # set all input data patterns
#         in_d1.set_current_pattern_name("DIFFRACTION") # we take in a pattern
#         # set frame chunk
#         in_d1.set_nFrames(chunk_size)
#         
#         #----------------------------------------------------------------
# 
#         #------------------setup output datasets-------------------------
# 
#         # get a list of output dataset names created by this plugin
#         out_data_list = self.parameters["out_datasets"]
#         
#         # create all out_data objects and associated patterns and meta_data
#         # patterns can be copied, added or both
#         out_d1 = experiment.create_data_object("out_data", out_data_list[0])
#         
#         out_d1.copy_patterns(in_d1.get_patterns())
#         # copy the entire in_data dictionary (image_key, dark and flat will 
#         #be removed since out_data is no longer an instance of TomoRaw)
#         # If you do not want to copy the whole dictionary pass the key word
#         # argument copyKeys = [your list of keys to copy], or alternatively, 
#         # removeKeys = [your list of keys to remove]
#         out_d1.meta_data.copy_dictionary(in_d1.meta_data.get_dictionary(), rawFlag=True)
#         sh = in_d1.get_shape()
#         npts = int(np.round(np.sqrt(sh[-1]**2+sh[-2]**2))) # get the maximum pixel width
#         out_d1.set_shape(sh[:3] + (npts,))# need to figure how to do this properly
#         
#         core_dir = (len(in_d1.get_shape())-2,)
#         
#         out_d1.add_pattern("SPECTRUM", core_dir = core_dir, slice_dir = range(0,core_dir[0],1))
# 
# 
#         # set pattern for this plugin and the shape
#         out_d1.set_current_pattern_name("SPECTRUM")# output a spectrum
# 
#         # set frame chunk
#         out_d1.set_nFrames(chunk_size)<|MERGE_RESOLUTION|>--- conflicted
+++ resolved
@@ -121,14 +121,11 @@
         print "mmmm"+str(shape[:-1])
         spectrum = {'core_dir': (-1,), 'slice_dir': tuple(range(len(shape)-2))}
         spectra.add_pattern("SPECTRUM", **spectrum)
-<<<<<<< HEAD
-        
-=======
 
         print "***NAME outdata in pyfai:", out_datasets[0].name
         print out_datasets[0].meta_data.get_meta_data('data_patterns')
 
->>>>>>> 40c80987
+
 #        spectra.create_dataset(patterns={in_dataset[0]: ['SPECTRUM']},
 #                               axis_labels=axis_labels,
 #                               shape={'variable': shape[:-1]})
