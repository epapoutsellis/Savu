--- conflicted
+++ resolved
@@ -110,7 +110,7 @@
         :param path: The specific process which we are
         :type path: int
         """
-<<<<<<< HEAD
+
         logging.error("process needs to be implemented")
         raise NotImplementedError("process needs to be implemented")
         
@@ -136,22 +136,6 @@
         logging.error("organise_metadata() needs to be implemented")
         raise NotImplementedError("organise_metadata() needs to be implemented")
         
-=======
-        if experiment is not None and transport is not None:
-            logging.error("process needs to be implemented for proc %i of " +
-                          "%i : input is %s and output is %s",
-                          experiment.__class__, transport.__class__)
-        raise NotImplementedError("process needs to be implemented")
-
-    def get_data_objects(self, expIndex, dtype):
-        data_list = (self.parameters["in_datasets"] if dtype is "in_data"
-                     else self.parameters["out_datasets"])
-        data_objs = []
-        for data in data_list:
-            data_objs.append(expIndex[dtype][data])
-        return data_objs
-
->>>>>>> 5ca76bb8
     def nInput_datasets(self):
         """
         The number of datasets required as input to the plugin
@@ -169,11 +153,7 @@
 
         """
         raise NotImplementedError("nOutput_datasets needs to be implemented")
-<<<<<<< HEAD
-        
-=======
 
->>>>>>> 5ca76bb8
     def get_citation_information(self):
         """Gets the Citation Information for a plugin
 
