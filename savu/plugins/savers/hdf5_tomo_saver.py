# Copyright 2014 Diamond Light Source Ltd.
#
# Licensed under the Apache License, Version 2.0 (the "License");
# you may not use this file except in compliance with the License.
# You may obtain a copy of the License at
#
#     http://www.apache.org/licenses/LICENSE-2.0
#
# Unless required by applicable law or agreed to in writing, software
# distributed under the License is distributed on an "AS IS" BASIS,
# WITHOUT WARRANTIES OR CONDITIONS OF ANY KIND, either express or implied.
# See the License for the specific language governing permissions and
# limitations under the License.

"""
.. module:: hdf5_tomo_saver
   :platform: Unix
   :synopsis: A class to create hdf5 output files

.. moduleauthor:: Nicola Wadeson <scientificsoftware@diamond.ac.uk>

"""


import h5py
import logging
import numpy as np
from mpi4py import MPI

from savu.plugins.base_saver import BaseSaver
from savu.plugins.utils import register_plugin
from savu.data.chunking import Chunking

NX_CLASS = 'NX_class'


@register_plugin
class Hdf5TomoSaver(BaseSaver):
    """
    A class to save tomography data to a hdf5 file
    """

    def __init__(self, name='Hdf5TomoSaver'):
        super(Hdf5TomoSaver, self).__init__(name)
        self.plugin = None

    def setup(self):
        exp = self.exp
        out_data_dict = exp.index["out_data"]
        current_and_next = [0]*len(out_data_dict)
        if 'current_and_next' in self.exp.meta_data.get_dictionary():
            current_and_next = \
                self.exp.meta_data.get('current_and_next')

        exp._barrier()

        count = 0
        for key in out_data_dict.keys():
            print key
            out_data = out_data_dict[key]
            self.exp._barrier()
            filename = self.exp.meta_data.get(["filename", key])
            out_data.backing_file = self.__open_backing_h5(filename, 'w')
            self.exp._barrier()
            out_data.group_name, out_data.group = \
                self.__create_entries(out_data, key, current_and_next[count])
            self.exp._barrier()
            count += 1

    def __open_backing_h5(self, filename, mode):
        """
        Create a h5 backend for output data
        """
        if self.exp.meta_data.get("mpi") is True:

            info = MPI.Info.Create()
<<<<<<< HEAD
            info.Set("romio_ds_read", "disable")
            info.Set("romio_ds_write", "disable")
#            info.Set("romio_cb_read", "enable")
#            info.Set("romio_cb_write", "disable")

            backing_file = h5py.File(filename, mode, driver='mpio',
=======
            info.Set("romio_ds_write", "disable")  # this setting is required
            #info.Set("romio_ds_read", "disable")
            #info.Set("romio_cb_read", "disable")
            #info.Set("romio_cb_write", "disable")
            backing_file = h5py.File(filename, 'w', driver='mpio',
>>>>>>> d51d994a
                                     comm=MPI.COMM_WORLD, info=info)
            # fapl = backing_file.id.get_access_plist()
            # comm, info = fapl.get_fapl_mpio()
        else:
            backing_file = h5py.File(filename, mode)

        logging.debug("creating the backing file %s", filename)
        if backing_file is None:
            raise IOError("Failed to open the hdf5 file")

        logging.debug("Creating file '%s' '%s'",
                      self.exp.meta_data.get("group_name"),
                      backing_file.filename)

        return backing_file

    def __create_entries(self, data, key, current_and_next):
        expInfo = self.exp.meta_data
        group_name = expInfo.get(["group_name", key])
        data.data_info.set('group_name', group_name)
        try:
            group_name = group_name + '_' + data.name
        except AttributeError:
            pass

        group = data.backing_file.create_group(group_name)
        group.attrs[NX_CLASS] = 'NXdata'
        group.attrs['signal'] = 'data'

        self.exp._barrier()

        shape = data.get_shape()
        if current_and_next is 0:
            data.data = group.create_dataset("data", shape, data.dtype)
        else:
            self.exp._barrier()
            chunking = Chunking(self.exp, current_and_next)
            chunks = chunking._calculate_chunking(shape, data.dtype)
            self.exp._barrier()
            data.data = group.create_dataset("data", shape, data.dtype,
                                             chunks=chunks)
            self.exp._barrier()

        return group_name, group

    def __output_metadata(self, data, entry):
        self.__output_axis_labels(data, entry)
        self.__output_data_patterns(data, entry)
        self.__output_metadata_dict(data, entry)

    def __output_axis_labels(self, data, entry):
        axis_labels = data.data_info.get("axis_labels")
        axes = []
        count = 0
        for labels in axis_labels:
            name = labels.keys()[0]
            axes.append(name)
            entry.attrs[name + '_indices'] = count

            try:
                mData = data.meta_data.get(name)
                print "outputting the axis label", name
            except KeyError:
                mData = np.arange(data.get_shape()[count])

            if isinstance(mData, list):
                mData = np.array(mData)

            temp = data.group.create_dataset(name, mData.shape, mData.dtype)
            temp[...] = mData[...]
            temp.attrs['units'] = labels.values()[0]
            count += 1
        entry.attrs['axes'] = axes

    def __output_data_patterns(self, data, entry):
        data_patterns = data.data_info.get("data_patterns")
        entry = entry.create_group('patterns')
        entry.attrs['NX_class'] = 'NXcollection'
        for pattern in data_patterns:
            nx_data = entry.create_group(pattern)
            nx_data.attrs[NX_CLASS] = 'NXparameters'
            values = data_patterns[pattern]
            nx_data.create_dataset('core_dir', data=values['core_dir'])
            nx_data.create_dataset('slice_dir', data=values['slice_dir'])

    def __output_metadata_dict(self, data, entry):
        meta_data = data.meta_data.get_dictionary()
        entry = entry.create_group('meta_data')
        entry.attrs['NX_class'] = 'NXcollection'
        for mData in meta_data:
            nx_data = entry.create_group(mData)
            nx_data.attrs[NX_CLASS] = 'NXdata'
            nx_data.create_dataset(mData, data=meta_data[mData])

    def _close_file(self, data):
        """
        Closes the backing file and completes work
        """
        if data.backing_file is not None:
            try:
                logging.debug("Completing file %s", data.backing_file.filename)
                data.backing_file.close()
                data.backing_file = None
            except:
                pass

    def _save_data(self, data, link_type=None):
        if data.remove is True or data.backing_file.mode == 'r':
            link_type = None

        if link_type is None:
            self._close_file(data)
            self.exp._barrier()
            return

        self.__add_data_links(data, link_type)
        filename = data.backing_file.filename
        entry = data.data.name
        self._close_file(data)
        self.exp._barrier()
        return entry, filename

    def __add_data_links(self, data, linkType):
        logging.info("Adding link to file %s", self.nxs_filename)
        entry = self.nxs_file['entry']
        group_name = data.data_info.get('group_name')
        self.__output_metadata(data, data.backing_file[group_name])
        filename = data.backing_file.filename.split('/')[-1]

        if linkType is 'final_result':
            name = 'final_result_' + data.get_name()
            entry[name] = \
                h5py.ExternalLink(filename, data.group_name)
        elif linkType is 'intermediate':
            name = data.group_name + '_' + data.data_info.get('name')
            entry = entry.require_group('intermediate')
            entry.attrs['NX_class'] = 'NXcollection'
            entry[name] = \
                h5py.ExternalLink(filename, data.group_name)
        else:
            raise Exception("The link type is not known")

    def _open_read_only(self, data, filename, entry):
        self.exp._barrier()
        data.backing_file = self.__open_backing_h5(filename, 'r')
        data.data = data.backing_file[entry]
        self.exp._barrier()<|MERGE_RESOLUTION|>--- conflicted
+++ resolved
@@ -74,20 +74,11 @@
         if self.exp.meta_data.get("mpi") is True:
 
             info = MPI.Info.Create()
-<<<<<<< HEAD
-            info.Set("romio_ds_read", "disable")
-            info.Set("romio_ds_write", "disable")
-#            info.Set("romio_cb_read", "enable")
-#            info.Set("romio_cb_write", "disable")
-
-            backing_file = h5py.File(filename, mode, driver='mpio',
-=======
             info.Set("romio_ds_write", "disable")  # this setting is required
             #info.Set("romio_ds_read", "disable")
             #info.Set("romio_cb_read", "disable")
             #info.Set("romio_cb_write", "disable")
             backing_file = h5py.File(filename, 'w', driver='mpio',
->>>>>>> d51d994a
                                      comm=MPI.COMM_WORLD, info=info)
             # fapl = backing_file.id.get_access_plist()
             # comm, info = fapl.get_fapl_mpio()
