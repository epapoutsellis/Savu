--- conflicted
+++ resolved
@@ -95,13 +95,9 @@
         in_pData[0].plugin_data_setup("SPECTRUM", self.get_max_frames())
 
         nFrames = in_pData[0].get_total_frames()
-<<<<<<< HEAD
+
         out_dataset[0].create_dataset(axis_labels=['frames.frames', 'peaks.pixels'],
                                       shape=((nFrames, 55)),
-=======
-        out_dataset[0].create_dataset(axis_labels=['PeakIndex.pixels'],
-                                      shape={'variable': (nFrames,)},
->>>>>>> eb24b31e
                                       dtype=np.int,  # default is float32
                                       # remove from the processing chain
                                       remove=True)
