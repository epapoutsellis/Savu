# Copyright 2014 Diamond Light Source Ltd.
#
# Licensed under the Apache License, Version 2.0 (the "License");
# you may not use this file except in compliance with the License.
# You may obtain a copy of the License at
#
#     http://www.apache.org/licenses/LICENSE-2.0
#
# Unless required by applicable law or agreed to in writing, software
# distributed under the License is distributed on an "AS IS" BASIS,
# WITHOUT WARRANTIES OR CONDITIONS OF ANY KIND, either express or implied.
# See the License for the specific language governing permissions and
# limitations under the License.

"""
.. module:: find_peaks
   :platform: Unix
   :synopsis: A plugin to find the peaks

.. moduleauthor:: Aaron Parsons <scientificsoftware@diamond.ac.uk>

"""
from savu.plugins.driver.cpu_plugin import CpuPlugin
import logging

from savu.plugins.utils import register_plugin
from savu.plugins.base_filter import BaseFilter
import peakutils as pe
import numpy as np
from scipy.signal import savgol_filter
from itertools import chain


@register_plugin
class FindPeaks(BaseFilter, CpuPlugin):
    """
    This plugin uses peakutils to find peaks in spectra. This is then metadata.
    :param in_datasets: Create a list of the dataset(s). Default: [].
    :param out_datasets: Create a list of the dataset(s). Default: ['Peaks'].
    :param thresh: Threshold for peak detection Default: 0.03.
    :param min_distance: Minimum distance for peak detection. Default: 15.
    """

    def __init__(self):
        super(FindPeaks, self).__init__("FindPeaks")

    def pre_process(self):
        out_meta_data = self.get_out_meta_data()[0]
        # create the metadata array
        out_meta_data.set_meta_data('PeakIndex', [])

    def filter_frames(self, data):
        data = data[0][0][0][0].squeeze()
        foo = np.zeros(146,)
        out_meta_data = self.get_out_meta_data()[0]
        # filter to smooth noise
        data = savgol_filter(data, 51, 3)
        # get the initial peak index and output a list
        PeakIndex = list(out_meta_data.get_meta_data('PeakIndex'))
        # find the peak positions for the current spectra
        PeakIndexNew = list(pe.indexes(data, thres=self.parameters['thresh'],
                            min_dist=self.parameters['min_distance']))
        # print type(PeakIndex), 'boo', type(PeakIndexNew)
        # print 'Im here'
        PeakIndexNew = list(PeakIndexNew)
        wind = self.parameters['min_distance']
        set2 = set(list(chain.from_iterable(range(x-wind/2,
                                                  x+wind/2, 1)
                                            for x in PeakIndex)))
        tmp = set(PeakIndexNew) - set2
        tmp = list(tmp)
#        print 'temp is ', sorted(tmp)
#        print 'New index is', sorted(PeakIndexNew)
#        print 'old index is', sorted(PeakIndex)
<<<<<<< HEAD
        PeakIndexUpdated = PeakIndex
        PeakIndexUpdated.extend(tmp)
        if len(PeakIndexUpdated) < 146:
            logging.debug("The length of the peak index is: %s", str(len(PeakIndex)))
            foo[:len(np.array(PeakIndexUpdated))] = np.array(PeakIndexUpdated)# hacky hack hack
            out_meta_data.set_meta_data('PeakIndex', foo)
        else:
            foo = PeakIndex
        return foo
=======
        PeakIndex.extend(tmp)
        out_meta_data.set_meta_data('PeakIndex', PeakIndex)
#        foo[:len(np.array(PeakIndex))] = np.array(PeakIndex)# hacky hack hack
#        return foo
        return np.array(PeakIndex)
>>>>>>> 1cda178c

    def post_process(self):
        out_datasets = self.get_out_datasets()
        # transfer to in_data metadata
        in_meta_data = self.get_in_meta_data()[0]
#        print sorted(out_datasets[0].data[-1])
        in_meta_data.set_meta_data('PeakIndex', out_datasets[0].data[-1])
<<<<<<< HEAD
        logging.debug("the peak index is: %s", str(in_meta_data.get_meta_data('PeakIndex')))
        logging.debug("its length is: "+str(len(in_meta_data.get_meta_data('PeakIndex'))))
=======
>>>>>>> 1cda178c

    def setup(self):
        # set up the output dataset that is created by the plugin
        in_dataset, out_dataset = self.get_datasets()
        # set information relating to the plugin data
        in_pData, out_pData = self.get_plugin_datasets()

        # set pattern_name and nframes to process for all datasets
        in_pData[0].plugin_data_setup("SPECTRUM", self.get_max_frames())

        nFrames = in_pData[0].get_total_frames()

#        out_dataset[0].create_dataset(axis_labels=['frames.frames', 'peaks.pixels'],
#                                      shape=(nFrames, 55),
#                                      dtype=np.int,  # default is float32
#                                      # remove from the processing chain
#                                      remove=True)
        out_dataset[0].create_dataset(axis_labels=['frames.frames', 'peaks.pixels'],
<<<<<<< HEAD
                                      shape=(nFrames, 146),
=======
                                      shape={'variable': (nFrames,)},
>>>>>>> 1cda178c
                                      dtype=np.int,  # default is float32
                                      # remove from the processing chain
                                      remove=True)

        #out_dataset[0].add_pattern("1D_METADATA", slice_dir=(0,))
        out_dataset[0].add_pattern("SPECTRUM", slice_dir=(0,), core_dir= (1,))
        out_pData[0].plugin_data_setup("SPECTRUM", self.get_max_frames())

    def get_max_frames(self):
        """
        This filter processes 1 frame at a time

         :returns:  1
        """
        return 1<|MERGE_RESOLUTION|>--- conflicted
+++ resolved
@@ -72,7 +72,7 @@
 #        print 'temp is ', sorted(tmp)
 #        print 'New index is', sorted(PeakIndexNew)
 #        print 'old index is', sorted(PeakIndex)
-<<<<<<< HEAD
+
         PeakIndexUpdated = PeakIndex
         PeakIndexUpdated.extend(tmp)
         if len(PeakIndexUpdated) < 146:
@@ -82,13 +82,7 @@
         else:
             foo = PeakIndex
         return foo
-=======
-        PeakIndex.extend(tmp)
-        out_meta_data.set_meta_data('PeakIndex', PeakIndex)
-#        foo[:len(np.array(PeakIndex))] = np.array(PeakIndex)# hacky hack hack
-#        return foo
-        return np.array(PeakIndex)
->>>>>>> 1cda178c
+
 
     def post_process(self):
         out_datasets = self.get_out_datasets()
@@ -96,11 +90,9 @@
         in_meta_data = self.get_in_meta_data()[0]
 #        print sorted(out_datasets[0].data[-1])
         in_meta_data.set_meta_data('PeakIndex', out_datasets[0].data[-1])
-<<<<<<< HEAD
         logging.debug("the peak index is: %s", str(in_meta_data.get_meta_data('PeakIndex')))
         logging.debug("its length is: "+str(len(in_meta_data.get_meta_data('PeakIndex'))))
-=======
->>>>>>> 1cda178c
+
 
     def setup(self):
         # set up the output dataset that is created by the plugin
@@ -119,11 +111,7 @@
 #                                      # remove from the processing chain
 #                                      remove=True)
         out_dataset[0].create_dataset(axis_labels=['frames.frames', 'peaks.pixels'],
-<<<<<<< HEAD
-                                      shape=(nFrames, 146),
-=======
                                       shape={'variable': (nFrames,)},
->>>>>>> 1cda178c
                                       dtype=np.int,  # default is float32
                                       # remove from the processing chain
                                       remove=True)
