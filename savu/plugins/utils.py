# Copyright 2014 Diamond Light Source Ltd.
#
# Licensed under the Apache License, Version 2.0 (the "License");
# you may not use this file except in compliance with the License.
# You may obtain a copy of the License at
#
#     http://www.apache.org/licenses/LICENSE-2.0
#
# Unless required by applicable law or agreed to in writing, software
# distributed under the License is distributed on an "AS IS" BASIS,
# WITHOUT WARRANTIES OR CONDITIONS OF ANY KIND, either express or implied.
# See the License for the specific language governing permissions and
# limitations under the License.

"""
.. module:: utils
   :platform: Unix
   :synopsis: Utilities for plugin management

.. moduleauthor:: Mark Basham <scientificsoftware@diamond.ac.uk>

"""

import os
import sys
import re
import logging
import numpy as np
import savu
import copy
import copy_reg
import types
import pkgutil
import inspect
import imp

from savu.data.data_structures import utils as u

plugins = {}
plugins_path = {}
dawn_plugins = {}
dawn_plugin_params = {}
count = 0


def register_plugin(clazz):
    """decorator to add plugins to a central register"""
    plugins[clazz.__name__] = clazz
    if clazz.__module__.split('.')[0] != 'savu':
        plugins_path[clazz.__name__] = clazz.__module__
    return clazz


def dawn_compatible(clazz):
    """
    decorator to add dawn compatible plugins and details to a central register
    """
    dawn_plugins[clazz.__name__] = {}
    try:
        plugin_path = sys.modules[clazz.__module__].__file__
        dawn_plugins[clazz.__name__]['path2plugin'] = \
            plugin_path.split('.pyc')[0]+'.py'
    except Exception as e:
        print e
    return clazz


def load_plugin(plugin_name):
    """Load a plugin.

    :param plugin_name: Name of the plugin to import
                    path/loc/then.plugin.name if there is no path, then the
                    assumption is an internal plugin
    :type plugin_name: str.
    :returns:  An instance of the class described by the named plugin

    """
    logging.debug("getting class")
    logging.debug("plugin name is %s" % plugin_name)
    # clazz = self.import_class(plugin_name)

    name = plugin_name
    logging.debug("importing the module")
    if plugin_name.startswith(os.path.sep):
        # this is a path, so we need to add the directory to the pythonpath
        # and sort out the name
        ppath, name = os.path.split(plugin_name)
        sys.path.append(ppath)
    # TODO This appears to be the failing line.
    clazz = load_class(name)
    instance = get_class_instance(clazz)
    return instance


def get_class_instance(clazz):
    instance = clazz()
    instance._populate_default_parameters()
    return instance


def load_class(name):
    try:
        mod = __import__(name)
    except ImportError:
        (path, name) = os.path.split(name)
        (name, ext) = os.path.splitext(name)
        (file, filename, data) = imp.find_module(name, [path])
        mod = imp.load_module(name, file, filename, data)
    components = name.split('.')
    for comp in components[1:]:
        mod = getattr(mod, comp)
    temp = name.split('.')[-1]
    mod2class = module2class(temp)
    clazz = getattr(mod, mod2class.split('.')[-1])
    return clazz


def module2class(module_name):
    return ''.join(x.capitalize() for x in module_name.split('_'))


def plugin_loader(exp, plugin_dict, **kwargs):
    logging.debug("Running plugin loader")

    try:
        plugin = load_plugin(plugin_dict['id'])
    except Exception as e:
        logging.error("failed to load the plugin")
        logging.error(e)
        raise e

    check_flag = kwargs.get('check', False)
    if check_flag:
        set_datasets(exp, plugin, plugin_dict)

    logging.debug("Running plugin main setup")
    plugin._main_setup(exp, plugin_dict['data'])

    if check_flag is True:
        exp.meta_data.plugin_list._set_datasets_list(plugin)

    logging.info("finished plugin loader")
    return plugin


def set_datasets(exp, plugin, plugin_dict):
    in_names = get_names(plugin_dict["data"], "in_datasets")
    out_names = get_names(plugin_dict["data"], "out_datasets")

    default_in_names = plugin.parameters['in_datasets']
    if 'out_datasets' in plugin.parameters.keys():
        default_out_names = plugin.parameters['out_datasets']
    else:
        default_out_names = []

    in_names = in_names if in_names else default_in_names
    out_names = out_names if out_names else default_out_names

    in_names = ('all' if len(in_names) is 0 else in_names)
    out_names = (copy.copy(in_names) if len(out_names) is 0 else out_names)

    in_names = check_nDatasets(exp, in_names, plugin_dict,
                               plugin.nInput_datasets(), "in_data")
    out_names = check_nDatasets(exp, out_names, plugin_dict,
                                plugin.nOutput_datasets(), "out_data")

    for i in range(len(out_names)):
        new = out_names[i].split('in_datasets')
        if len(new) is 2:
            out_names[i] = in_names[int(list(new[1])[1])]

    plugin_dict["data"]["in_datasets"] = in_names
    plugin_dict["data"]["out_datasets"] = out_names

    plugin._set_parameters(plugin_dict['data'])
    plugin.base_dynamic_data_info()
    plugin.dynamic_data_info()


def get_names(pdict, key):
    try:
        data_names = pdict[key]
    except KeyError:
        data_names = []
    return data_names


def check_nDatasets(exp, names, plugin_dict, nSets, dtype):
    plugin_id = plugin_dict['id']

    try:
        if names[0] in "all":
            names = exp._set_all_datasets(dtype)
    except IndexError:
        pass

    names = ([names] if type(names) is not list else names)
    if nSets is 'var':
        nSets = len(plugin_dict['data'][dtype + 'sets'])

    if len(names) is not nSets:
        if nSets is 0:
            names = []
        else:
            raise Exception("ERROR: Broken plugin chain. \n Please name the " +
                            str(nSets) + " " + dtype + " sets associated with "
                            " the plugin " + plugin_id + " in the process "
                            "file.")

    return names


def find_args(dclass, inst=None):
    """
    Finds the parameters list from the docstring
    """
    docstring = None
    if not dclass.__doc__:
        if inst:
            inst._override_class_docstring()
            docstring = dclass._override_class_docstring.__doc__
    else:
        docstring = dclass.__doc__

    if not docstring:
        return []

    mod_doc_lines = __get_doc_lines(sys.modules[dclass.__module__].__doc__)
    lines = __get_doc_lines(docstring)

    param_list, user, hide, param_lines = __get_params(lines)

    warn_regexp = re.compile(r'^:config_warn: \s?(?P<config_warn>.*[^ ])$')
    warn, idx1 = __find_regexp(warn_regexp, lines)
    if not warn:
        warn = ['']
    syn_regexp = re.compile(r'^:synopsis: \s?(?P<synopsis>.*[^ ])$')
    synopsis, idx2 = __find_regexp(syn_regexp, mod_doc_lines)
    if not synopsis:
        synopsis = ['']

    info = __find_docstring_info(param_lines+idx1+idx2, lines)

    return {'warn': "\n".join(warn), 'info': info, 'synopsis': synopsis[0],
            'param': param_list, 'hide_param': hide, 'user_param': user}


def __get_doc_lines(doc):
    if not doc:
        return ['']
    return [" ".join(l.strip(' .').split()) for l in doc.split('\n')]


def __get_params(lines):
    fixed_str = '(?P<param>\w+):\s?(?P<doc>\w.*[^ ])\s'\
                + '?Default:\s?(?P<default>.*[^ ])$'
    param_regexp = re.compile('^:param ' + fixed_str)
    param, idx1 = __find_regexp(param_regexp, lines)

    not_param_regexp = re.compile('^:~param (?P<param>\w+):')
    not_param, idx2 = __find_regexp(not_param_regexp, lines)

    del_idx = [i for i in range(len(param)) if param[i][0] in not_param]
    for idx in sorted(del_idx)[::-1]:
        del param[idx]

    hidden_param_regexp = re.compile('^:\*param ' + fixed_str)
    hidden_param, idx3 = __find_regexp(hidden_param_regexp, lines)
    hide_keys = [p[0] for p in hidden_param]

    user_param_regexp = re.compile('^:u\*param ' + fixed_str)
    user_param, idx4 = __find_regexp(user_param_regexp, lines)
    user_keys = [p[0] for p in user_param]

    lines_read = idx1+idx2+idx3+idx4

    param = param + user_param + hidden_param
    param_entry = [{'dtype': type(value), 'name': a[0], 'desc': a[1],
                    'default': value} for a in param for value in [eval(a[2])]]
    return param_entry, user_keys, hide_keys, lines_read


def __find_regexp(regexp, str_list):
    args = [regexp.findall(s) for s in str_list]
    index = [i for i in range(len(args)) if args[i]]
    args = [arg[0] for arg in args if len(arg)]
    return args, index


def __find_docstring_info(index, str_list):
    info = [str_list[i] for i in range(len(str_list)) if i not in index]
    info = [i for i in info if i]
    return "\n".join(info)


def calc_param_indices(dims):
    indices_list = []
    for i in range(len(dims)):
        chunk = int(np.prod(dims[0:i]))
        repeat = int(np.prod(dims[i+1:]))
        idx = np.ravel(np.kron(range(dims[i]), np.ones((repeat, chunk))))
        indices_list.append(idx.astype(int))
    return np.transpose(np.array(indices_list))


def get_plugins_paths():
    """
    This gets the plugin paths, but also adds any that are not on the
    pythonpath to it.
    """
    plugins_paths = []
    user_plugin_path = os.path.join(os.path.expanduser("~"), 'savu_plugins')
    if os.path.exists(user_plugin_path):
        plugins_paths.append(user_plugin_path)
    env_plugins_path = os.getenv("SAVU_PLUGINS_PATH")
    if env_plugins_path is not None:
        for ppath in (env_plugins_path.split(':')):
            if ppath != "":
                plugins_paths.append(ppath)
    # before we add the savu plugins to the list, add all items in the list
    # so far to the pythonpath
    for ppath in plugins_paths:
        if ppath not in sys.path:
            sys.path.append(ppath)

    # now add the savu plugin path, which is now the whole path.
    plugins_paths.append(os.path.join(savu.__path__[0]) + '/../')
    return plugins_paths


def populate_plugins():
    plugins_path = get_plugins_paths()
    savu_path = plugins_path[-1].split('savu')[0]
    savu_plugins = plugins_path[-1:]
    local_plugins = plugins_path[0:-1] + [savu_path + 'plugins_examples']

    # load local plugins
    for loader, module_name, is_pkg in pkgutil.walk_packages(local_plugins):
        _add_module(loader, module_name)

    # load savu plugins
    for loader, module_name, is_pkg in pkgutil.walk_packages(savu_plugins):
        if module_name.split('savu.plugins')[0] == '':
            _add_module(loader, module_name)

    for plugin in dawn_plugins.keys():
<<<<<<< HEAD
        p = load_plugin(dawn_plugins[plugin]['path2plugin']).strip('.py')
        dawn_plugins[plugin]['input rank'] = \
            u.get_pattern_rank(p.get_plugin_pattern())
=======
        p = load_plugin(dawn_plugins[plugin]['path2plugin'].split('.py')[0])#.strip('.py'))
        dawn_plugins[plugin]['input rank'] = u.get_pattern_rank(p.get_plugin_pattern())
>>>>>>> 92747382
        dawn_plugins[plugin]['description'] = p.__doc__.split(':param')[0]
        params = get_parameters(p)
        dawn_plugin_params[plugin] = params


def _add_module(loader, module_name):
    if module_name not in sys.modules:
        try:
            loader.find_module(module_name).load_module(module_name)
        except Exception as error:
            pass


def get_parameters(plugin):
    params = {}
    for clazz in inspect.getmro(plugin.__class__):
        if clazz != object:
            args = find_args(clazz)
            for item in args['param']:
                if item['name'] not in ['in_datasets', 'out_datasets']:
                    params[item['name']] = {'value': item['default'],
                                            'hint': item['desc']}
    return params<|MERGE_RESOLUTION|>--- conflicted
+++ resolved
@@ -344,14 +344,8 @@
             _add_module(loader, module_name)
 
     for plugin in dawn_plugins.keys():
-<<<<<<< HEAD
-        p = load_plugin(dawn_plugins[plugin]['path2plugin']).strip('.py')
-        dawn_plugins[plugin]['input rank'] = \
-            u.get_pattern_rank(p.get_plugin_pattern())
-=======
         p = load_plugin(dawn_plugins[plugin]['path2plugin'].split('.py')[0])#.strip('.py'))
         dawn_plugins[plugin]['input rank'] = u.get_pattern_rank(p.get_plugin_pattern())
->>>>>>> 92747382
         dawn_plugins[plugin]['description'] = p.__doc__.split(':param')[0]
         params = get_parameters(p)
         dawn_plugin_params[plugin] = params
