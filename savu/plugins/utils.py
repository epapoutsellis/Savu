--- conflicted
+++ resolved
@@ -286,22 +286,25 @@
             sys.path.append(ppath)
 
     # now add the savu plugin path, which is now the whole path.
-<<<<<<< HEAD
-    plugins_paths.append(os.path.join(savu.__path__[0]) + '/plugins')
+    plugins_paths.append(os.path.join(savu.__path__[0]) + '/../')
     return plugins_paths
 
 
 def populate_plugins():
     plugins_path = get_plugins_paths()
-    plugins_path.append(plugins_path[-1].split('savu')[0] + 'plugin_examples')
+    savu_path = plugins_path[-1].split('savu')[0]
+    savu_plugins = plugins_path[-1:]
+    local_plugins = plugins_path[0:-1] + [savu_path + 'plugins_examples']
 
     # load local plugins
-    for loader, module_name, is_pkg in pkgutil.walk_packages(plugins_path):
-        if module_name not in sys.modules:
-            try:
-                loader.find_module(module_name).load_module(module_name)
-            except:
-                pass
+    for loader, module_name, is_pkg in pkgutil.walk_packages(local_plugins):
+        _add_module(loader, module_name)
+
+    # load savu plugins
+    for loader, module_name, is_pkg in pkgutil.walk_packages(savu_plugins):
+        if module_name.split('savu.plugins')[0] == '':
+            _add_module(loader, module_name)
+
     for plugin in dawn_plugins.keys():
         p = load_plugin(dawn_plugins[plugin]['path2plugin'].strip('.py'))
         dawn_plugins[plugin]['input rank'] = u.get_pattern_rank(p.get_plugin_pattern())
@@ -309,6 +312,12 @@
         params = get_parameters(p)
         dawn_plugin_params[plugin] = params
 
+def _add_module(loader, module_name):
+    if module_name not in sys.modules:
+        try:
+            loader.find_module(module_name).load_module(module_name)
+        except:
+            pass
 
 def get_parameters(plugin):
     params = {}
@@ -319,7 +328,3 @@
                 if item['name'] not in ['in_datasets', 'out_datasets']:
                     params[item['name']] = {'value':item['default'],  'hint':item['desc']}
     return params
-=======
-    plugins_paths.append(os.path.join(savu.__path__[0]) + '/../')
-    return plugins_paths
->>>>>>> 63fa34ed
