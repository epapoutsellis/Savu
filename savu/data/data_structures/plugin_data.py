# Copyright 2014 Diamond Light Source Ltd.
#
# Licensed under the Apache License, Version 2.0 (the "License");
# you may not use this file except in compliance with the License.
# You may obtain a copy of the License at
#
#     http://www.apache.org/licenses/LICENSE-2.0
#
# Unless required by applicable law or agreed to in writing, software
# distributed under the License is distributed on an "AS IS" BASIS,
# WITHOUT WARRANTIES OR CONDITIONS OF ANY KIND, either express or implied.
# See the License for the specific language governing permissions and
# limitations under the License.

"""
.. module:: plugin_data
   :platform: Unix
   :synopsis: Contains the PluginData class. Each Data set used in a plugin \
       has a PluginData object encapsulated within it, for the duration of a \
       plugin run.

.. moduleauthor:: Nicola Wadeson <scientificsoftware@diamond.ac.uk>

"""
import sys
import copy
import h5py
import logging
import numpy as np
from fractions import gcd

from savu.data.meta_data import MetaData
from savu.data.data_structures.data_add_ons import Padding


class PluginData(object):
    """ The PluginData class contains plugin specific information about a Data
    object for the duration of a plugin.  An instance of the class is
    encapsulated inside the Data object during the plugin run
    """

    def __init__(self, data_obj, plugin=None):
        self.data_obj = data_obj
        self._preview = None
        self.data_obj._set_plugin_data(self)
        self.meta_data = MetaData()
        self.padding = None
        self.pad_dict = None
        self.shape = None
        self.shape_transfer = None
        self.core_shape = None
        self.multi_params = {}
        self.extra_dims = []
        self._plugin = plugin
        self.fixed_dims = True
        self.split = None
        self.boundary_padding = None
        self.no_squeeze = False
        self.pre_tuning_shape = None
        self._frame_limit = None

    def _get_preview(self):
        return self._preview

    def get_total_frames(self):
        """ Get the total number of frames to process (all MPI processes).

        :returns: Number of frames
        :rtype: int
        """
        temp = 1
        slice_dir = \
            self.data_obj.get_data_patterns()[
                self.get_pattern_name()]["slice_dims"]
        for tslice in slice_dir:
            temp *= self.data_obj.get_shape()[tslice]
        return temp

    def __set_pattern(self, name):
        """ Set the pattern related information in the meta data dict.
        """
        pattern = self.data_obj.get_data_patterns()[name]
        self.meta_data.set("name", name)
        self.meta_data.set("core_dims", pattern['core_dims'])
        self.__set_slice_dimensions()

    def get_pattern_name(self):
        """ Get the pattern name.

        :returns: the pattern name
        :rtype: str
        """
        try:
            name = self.meta_data.get("name")
            return name
        except KeyError:
            raise Exception("The pattern name has not been set.")

    def get_pattern(self):
        """ Get the current pattern.

        :returns: dict of the pattern name against the pattern.
        :rtype: dict
        """
        pattern_name = self.get_pattern_name()
        return {pattern_name: self.data_obj.get_data_patterns()[pattern_name]}

    def __set_shape(self):
        """ Set the shape of the plugin data processing chunk.
        """
        core_dir = self.data_obj.get_core_dimensions()
        slice_dir = self.data_obj.get_slice_dimensions()
        dirs = list(set(core_dir + (slice_dir[0],)))
        slice_idx = dirs.index(slice_dir[0])
        dshape = self.data_obj.get_shape()
        shape = []
        for core in set(core_dir):
            shape.append(dshape[core])
        self.__set_core_shape(tuple(shape))

        mfp = self._get_max_frames_process()
        if mfp > 1 or self._get_no_squeeze():
            shape.insert(slice_idx, mfp)
        self.shape = tuple(shape)

    def _set_shape_transfer(self, slice_size):
        dshape = self.data_obj.get_shape()
        shape_before_tuning = self._get_shape_before_tuning()
        add = [1]*(len(dshape) - len(shape_before_tuning))
        slice_size = slice_size + add

        core_dir = self.data_obj.get_core_dimensions()
        slice_dir = self.data_obj.get_slice_dimensions()
        shape = [None]*len(dshape)
        for dim in core_dir:
            shape[dim] = dshape[dim]
        i = 0
        for dim in slice_dir:
            shape[dim] = slice_size[i]
            i += 1
        self.shape_transfer = tuple(shape)

    def get_bytes_per_frame(self):
        """ Return the size of a single frame in bytes. """
        dtype = self.data_obj.dtype
        if dtype is None:
            data = self.data_obj.data
<<<<<<< HEAD
            dtype = data.dtype if isinstance(data, h5py._hl.dataset.Dataset)\
                else data.dtype
=======
            if hasattr(data, 'dtype'):
                dtype = data.dtype
            else:
                h5 = h5py._hl.dataset.Dataset
                dtype = data.dtype if isinstance(data, h5) else data.data.dtype
>>>>>>> e4e77743
        else:
            dtype = np.dtype(dtype)
        nBytes = dtype.itemsize
        dims = self.get_pattern().values()[0]['core_dims']
        return np.prod([self.data_obj.get_shape()[d] for d in dims])*nBytes

    def get_shape(self):
        """ Get the shape of the data (without padding) that is passed to the
        plugin process_frames method.
        """
        return self.shape

    def _set_padded_shape(self):
        pass

    def get_padded_shape(self):
        """ Get the shape of the data (with padding) that is passed to the
        plugin process_frames method.
        """
        return self.shape

    def get_shape_transfer(self):
        """ Get the shape of the plugin data to be transferred each time.
        """
        return self.shape_transfer

    def __set_core_shape(self, shape):
        """ Set the core shape to hold only the shape of the core dimensions
        """
        self.core_shape = shape

    def get_core_shape(self):
        """ Get the shape of the core dimensions only.

        :returns: shape of core dimensions
        :rtype: tuple
        """
        return self.core_shape

    def _set_shape_before_tuning(self, shape):
        """ Set the shape of the full dataset used during each run of the \
        plugin (i.e. ignore extra dimensions due to parameter tuning). """
        self.pre_tuning_shape = shape

    def _get_shape_before_tuning(self):
        """ Return the shape of the full dataset used during each run of the \
        plugin (i.e. ignore extra dimensions due to parameter tuning). """
        return self.pre_tuning_shape if self.pre_tuning_shape else\
            self.data_obj.get_shape()

    def __check_dimensions(self, indices, core_dir, slice_dir, nDims):
        if len(indices) is not len(slice_dir):
            sys.exit("Incorrect number of indices specified when accessing "
                     "data.")

        if (len(core_dir)+len(slice_dir)) is not nDims:
            sys.exit("Incorrect number of data dimensions specified.")

    def __set_slice_dimensions(self):
        """ Set the slice dimensions in the pluginData meta data dictionary.
        """
        slice_dirs = self.data_obj.get_data_patterns()[
            self.get_pattern_name()]['slice_dims']
        self.meta_data.set('slice_dims', slice_dirs)

    def get_slice_dimension(self):
        """
        Return the position of the slice dimension in relation to the data
        handed to the plugin.
        """
        core_dirs = self.data_obj.get_core_dimensions()
        slice_dir = self.data_obj.get_slice_dimensions()[0]
        return list(set(core_dirs + (slice_dir,))).index(slice_dir)

    def get_data_dimension_by_axis_label(self, label, contains=False):
        """
        Return the dimension of the data in the plugin that has the specified
        axis label.
        """
        label_dim = self.data_obj.get_data_dimension_by_axis_label(
                label, contains=contains)
        plugin_dims = self.data_obj.get_core_dimensions()
        if self._get_max_frames_process() > 1 or self.max_frames == 'multiple':
            plugin_dims += (self.get_slice_dimension(),)
        return list(set(plugin_dims)).index(label_dim)

    def set_slicing_order(self, order):
        """
        Reorder the slice dimensions.  The fastest changing slice dimension
        will always be the first one stated in the pattern key ``slice_dir``.
        The input param is a tuple stating the desired order of slicing
        dimensions relative to the current order.
        """
        slice_dirs = self.get_slice_directions()
        if len(slice_dirs) < len(order):
            raise Exception("Incorrect number of dimensions specifed.")
        ordered = [slice_dirs[o] for o in order]
        remaining = [s for s in slice_dirs if s not in ordered]
        new_slice_dirs = tuple(ordered + remaining)
        self.get_current_pattern()['slice_dir'] = new_slice_dirs

    def get_core_dimensions(self):
        """
        Return the position of the core dimensions in relation to the data
        handed to the plugin.
        """
        core_dims = self.data_obj.get_core_dimensions()
        first_slice_dim = (self.data_obj.get_slice_dimensions()[0],)
        plugin_dims = np.sort(core_dims + first_slice_dim)
        return np.searchsorted(plugin_dims, np.sort(core_dims))

    def set_fixed_dimensions(self, dims, values):
        """ Fix a data direction to the index in values list.

        :param list(int) dims: Directions to fix
        :param list(int) value: Index of fixed directions
        """
        slice_dirs = self.data_obj.get_slice_dimensions()
        if set(dims).difference(set(slice_dirs)):
            raise Exception("You are trying to fix a direction that is not"
                            " a slicing direction")
        self.meta_data.set("fixed_dimensions", dims)
        self.meta_data.set("fixed_dimensions_values", values)
        self.__set_slice_dimensions()
        shape = list(self.data_obj.get_shape())
        for dim in dims:
            shape[dim] = 1
        self.data_obj.set_shape(tuple(shape))
        self.__set_shape()

    def _get_fixed_dimensions(self):
        """ Get the fixed data directions and their indices

        :returns: Fixed directions and their associated values
        :rtype: list(list(int), list(int))
        """
        fixed = []
        values = []
        if 'fixed_dimensions' in self.meta_data.get_dictionary():
            fixed = self.meta_data.get("fixed_dimensions")
            values = self.meta_data.get("fixed_dimensions_values")
        return [fixed, values]

    def _get_data_slice_list(self, plist):
        """ Convert a plugin data slice list to a slice list for the whole
        dataset, i.e. add in any missing dimensions.
        """
        nDims = len(self.get_shape())
        all_dims = self.get_core_dimensions() + self.get_slice_dimension()
        extra_dims = all_dims[nDims:]
        dlist = list(plist)
        for i in extra_dims:
            dlist.insert(i, slice(None))
        return tuple(dlist)

    def _get_max_frames_process(self):
        """ Get the number of frames to process for each run of process_frames.

        If the number of frames is not divisible by the previewing ``chunk``
        value then amend the number of frames to gcd(frames, chunk)

        :returns: Number of frames to process
        :rtype: int
        """
        if self._plugin and self._plugin.chunk > 1:
            frame_chunk = self.meta_data.get("max_frames_process")
            chunk = self.data_obj.get_preview().get_starts_stops_steps(
                key='chunks')[self.get_slice_directions()[0]]
            self.meta_data.set('max_frames_process', gcd(frame_chunk, chunk))
        return self.meta_data.get("max_frames_process")

    def _get_max_frames_transfer(self):
        """ Get the number of frames to transfer for each run of
        process_frames. """
        return self.meta_data.get('max_frames_transfer')

    def _set_no_squeeze(self):
        self.no_squeeze = True

    def _get_no_squeeze(self):
        return self.no_squeeze

    def _get_max_frames_parameters(self):
        fixed, _ = self._get_fixed_dimensions()
        sdir = \
            [s for s in self.data_obj.get_slice_dimensions() if s not in fixed]
        shape = self.data_obj.get_shape()
        shape_before_tuning = self._get_shape_before_tuning()

        diff = len(shape) - len(shape_before_tuning)
        if diff:
            shape = shape_before_tuning
            sdir = sdir[:-diff]

        frames = np.prod([shape[d] for d in sdir])
        base_names = [p.__name__ for p in self._plugin.__class__.__bases__]
        processes = self.data_obj.exp.meta_data.get('processes')

        if 'GpuPlugin' in base_names:
            n_procs = len([n for n in processes if 'GPU' in n])
        else:
            n_procs = len(processes)

        f_per_p = np.ceil(frames/n_procs)
        params_dict = {'shape': shape, 'sdir': sdir, 'total_frames': frames,
                       'mpi_procs': n_procs, 'frames_per_process': f_per_p}
        return params_dict

    def __log_max_frames(self, mft, mfp, check=True):
        logging.debug("Setting max frames transfer for plugin %s to %d" %
                      (self._plugin, mft))
        logging.debug("Setting max frames process for plugin %s to %d" %
                      (self._plugin, mfp))
        self.meta_data.set('max_frames_process', mfp)
        if check:
            self.__check_distribution(mft)
        # (((total_frames/mft)/mpi_procs) % 1)

    def __check_distribution(self, mft):
        self.params = self._get_max_frames_parameters()
        warn_threshold = 0.85
        nprocs = self.params['mpi_procs']
        nframes = self.params['total_frames']
        temp = (((nframes/mft)/float(nprocs)) % 1)
        if temp != 0.0 and temp < warn_threshold:
            logging.warn('UNEVEN FRAME DISTRIBUTION: shape %s, nframes %s ' +
                         'sdir %s, nprocs %s', self.params['shape'],
                         nframes, self.params['sdir'], nprocs)

    def _set_padding_dict(self):
        if self.padding and not isinstance(self.padding, Padding):
            self.pad_dict = copy.deepcopy(self.padding)
            self.padding = Padding(self)
            for key in self.pad_dict.keys():
                getattr(self.padding, key)(self.pad_dict[key])

    def plugin_data_setup(self, pattern, nFrames, split=None):
        """ Setup the PluginData object.

        # add more information into here via a decorator!
        :param str pattern: A pattern name
        :param int nFrames: How many frames to process at a time.  Choose from\
            'single', 'multiple', 'fixed_multiple' or an integer (an integer \
            should only ever be passed in exceptional circumstances)
        """
        self.__set_pattern(pattern)
        mData = self.data_obj.exp.meta_data
        if 'dawn_runner' in mData.get_dictionary().keys():
            return

        chunks = \
            self.data_obj.get_preview().get_starts_stops_steps(key='chunks')

        if isinstance(nFrames, list):
            nFrames, self._frame_limit = nFrames

        self.__set_max_frames(nFrames)
        mft = self.meta_data.get('max_frames_transfer')
        if self._plugin and mft \
                and (chunks[self.data_obj.get_slice_dimensions()[0]] % mft):
            self._plugin.chunk = True
        self.__set_shape()
        self.split = split

    def __set_max_frames(self, nFrames):
        self.max_frames = nFrames
        self.__perform_checks(nFrames)
        td = self.data_obj._get_transport_data()
        mft, mft_shape = td._calc_max_frames_transfer(nFrames)
        self.meta_data.set('max_frames_transfer', mft)
        if mft:
            self._set_shape_transfer(mft_shape)
        mfp = td._calc_max_frames_process(nFrames)
        self.meta_data.set('max_frames_process', mfp)
        self.__log_max_frames(mft, mfp)

        # Retain the shape if the first slice dimension has length 1
        if mfp == 1 and nFrames == 'multiple':
            self._set_no_squeeze()

    def __perform_checks(self, nFrames):
        options = ['single', 'multiple']
        if not isinstance(nFrames, int) and nFrames not in options:
            e_str = "The value of nFrames is not recognised.  Please choose "
            "from 'single' and 'multiple' (or an integer in exceptional "
            "circumstances)."
            raise Exception(e_str)

    def get_frame_limit(self):
        return self._frame_limit

    def get_current_frame_idx(self):
        """ Returns the index of the frames currently being processed.
        """
        global_index = self._plugin.get_global_frame_index()
        count = self._plugin.get_process_frames_counter()
        mfp = self.meta_data.get('max_frames_process')
        start = global_index[count]*mfp
        index = np.arange(start, start + mfp)
        nFrames = self.get_total_frames()
        index[index >= nFrames] = nFrames - 1
        return index<|MERGE_RESOLUTION|>--- conflicted
+++ resolved
@@ -145,16 +145,11 @@
         dtype = self.data_obj.dtype
         if dtype is None:
             data = self.data_obj.data
-<<<<<<< HEAD
-            dtype = data.dtype if isinstance(data, h5py._hl.dataset.Dataset)\
-                else data.dtype
-=======
             if hasattr(data, 'dtype'):
                 dtype = data.dtype
             else:
                 h5 = h5py._hl.dataset.Dataset
                 dtype = data.dtype if isinstance(data, h5) else data.data.dtype
->>>>>>> e4e77743
         else:
             dtype = np.dtype(dtype)
         nBytes = dtype.itemsize
