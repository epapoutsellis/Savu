--- conflicted
+++ resolved
@@ -171,13 +171,8 @@
             nDims = 0
             for args in kwargs:
                 nDims += len(kwargs[args])
-<<<<<<< HEAD
                 self.data_info.set(['data_patterns', dtype, args],
                                    kwargs[args])
-=======
-                self.data_info.set_meta_data(['data_patterns', dtype, args],
-                                             kwargs[args])
->>>>>>> d51d994a
 
             self.__convert_pattern_directions(dtype)
             if self.get_shape():
@@ -368,12 +363,7 @@
         for i in range(len(slice_list)):
             label = axis_labels[i].keys()[0]
             if label in self.meta_data.get_dictionary().keys():
-<<<<<<< HEAD
-                self.meta_data.set(
-                    label, self.meta_data.get(label)[slice_list[i]])
-=======
                 values = self.meta_data.get_meta_data(label)
                 preview_sl = [slice(None)]*len(values.shape)
                 preview_sl[0] = slice_list[i]
-                self.meta_data.set_meta_data(label, values[preview_sl])
->>>>>>> d51d994a
+                self.meta_data.set(label, values[preview_sl])