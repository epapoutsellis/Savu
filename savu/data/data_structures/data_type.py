--- conflicted
+++ resolved
@@ -191,16 +191,8 @@
     def _get_image_key_data_shape(self):
         data_idx = self.get_index(0)
         new_shape = list(self.data.shape)
-<<<<<<< HEAD
-        new_shape[proj_dim] = len(data_idx)
-        self.shape = tuple(new_shape)
-        self.nDims = len(self.shape)
-        data_obj.meta_data.set('dark', self.dark_mean())
-        data_obj.meta_data.set('flat', self.flat_mean())
-=======
         new_shape[self.proj_dim] = len(data_idx)
         return tuple(new_shape)
->>>>>>> d51d994a
 
     def _getitem_imagekey(self, idx):
         index = list(idx)
@@ -355,11 +347,6 @@
         if len(self.get_index(1)):
             self.data_obj.meta_data.set_meta_data('flat', self.flat_mean())
 
-<<<<<<< HEAD
-    def flat_mean(self):
-        """ Get the averaged flat projection data. """
-        return self.__get_data(1).mean(self.proj_dim).astype(np.float32)
-=======
 
 class NoImageKey(Tomo):
     """ This class is used to get data from a dataset with separate darks and
@@ -438,7 +425,6 @@
         self.dark_flat_slice_list = tuple(self.dark_flat_slice_list)
         self.data_obj.meta_data.set_meta_data('dark', self.dark_mean())
         self.data_obj.meta_data.set_meta_data('flat', self.flat_mean())
->>>>>>> d51d994a
 
 
 class MultipleImageKey(DataTypes):
@@ -453,14 +439,6 @@
         self._set_shape()
         if self.stack_or_cat == 'stack':
             self.inc = 1
-<<<<<<< HEAD
-        else:
-            self.inc = self.obj_list[0].get_shape()[self.dim]
-
-    def __getitem__(self, idx):
-        obj_list, in_slice_list, out_slice_list = self._get_lists(idx)
-        size = [len(np.arange(s.start, s.stop, s.step)) for s in idx]
-=======
             self._getitem = self._getitem_stack
             self._get_lists = self._get_lists_stack
         else:
@@ -471,18 +449,10 @@
     def __getitem__(self, idx):
         size = [len(np.arange(s.start, s.stop, s.step)) for s in idx]
         obj_list, in_slice_list, out_slice_list = self._get_lists(idx)
->>>>>>> d51d994a
         data = np.empty(size)
 
         for i in range(len(obj_list)):
             data[tuple(out_slice_list[i])] = \
-<<<<<<< HEAD
-                obj_list[i].data[tuple(in_slice_list[i])]
-
-        return data
-
-    def _get_lists(self, idx):
-=======
                 self._getitem(obj_list[i], in_slice_list[i])
         return data
 
@@ -512,35 +482,18 @@
         return obj_list, in_slice_list, out_slice_list
 
     def _get_lists_cat(self, idx):
->>>>>>> d51d994a
         inc = self.inc
         entry = idx[self.dim]
         init_vals = np.arange(entry.start, entry.stop, entry.step)
         array = init_vals % inc
         index = np.where(np.diff(array) < 0)[0] + 1
-<<<<<<< HEAD
         val_list = np.array_split(array, index)
-
-        # get the relevant Data objects
-=======
-
-        val_list = np.array_split(array, index)
->>>>>>> d51d994a
         obj_vals = init_vals[np.append(0, index)]/inc
+
         active_obj_list = []
         for i in obj_vals:
             active_obj_list.append(self.obj_list[i])
 
-<<<<<<< HEAD
-        # set the input and output slice lists
-        in_slice_list = np.tile(idx, (len(val_list), 1))
-        new_slices = [slice(e[0], e[-1]+1, entry.step) for e in val_list]
-        in_slice_list[:, self.dim] = new_slices
-
-        out_slice_list = self._set_out_slice_list(idx, val_list)
-
-        return active_obj_list, in_slice_list, out_slice_list
-=======
         in_slice_list = self._set_in_slice_list(idx, val_list, entry)
         out_slice_list = self._set_out_slice_list(idx, val_list)
         return active_obj_list, in_slice_list, out_slice_list
@@ -550,27 +503,19 @@
         new_slices = [slice(e[0], e[-1]+1, entry.step) for e in val_list]
         in_slice_list[:, self.dim] = new_slices
         return in_slice_list
->>>>>>> d51d994a
 
     def _set_out_slice_list(self, idx, val_list):
         out_slice_list = \
             [slice(0, len(np.arange(s.start, s.stop, s.step))) for s in idx]
         out_slice_list = np.tile(out_slice_list, (len(val_list), 1))
         length = np.append(0, np.cumsum([len(v) for v in val_list]))
-<<<<<<< HEAD
-
-=======
->>>>>>> d51d994a
+
         if self.stack_or_cat == 'cat':
             new_slices = \
                 [slice(length[i-1], length[i]) for i in range(1, len(length))]
         else:
             new_slices = [slice(i, i+1) for i in range(len(val_list))]
         out_slice_list[:, self.dim] = new_slices
-<<<<<<< HEAD
-
-=======
->>>>>>> d51d994a
         return out_slice_list
 
     def get_shape(self):
@@ -583,9 +528,6 @@
             shape[self.dim] *= nObjs
         else:
             shape.insert(self.dim, nObjs)
-<<<<<<< HEAD
-        self.shape = tuple(shape)
-=======
         self.shape = tuple(shape)
 
 
@@ -615,5 +557,4 @@
     def _reset(self):
         self.data_obj.data_info.set_meta_data('data_patterns',
                                               self.original_patterns)
-        return self.data
->>>>>>> d51d994a
+        return self.data