# Copyright 2014 Diamond Light Source Ltd.
#
# Licensed under the Apache License, Version 2.0 (the "License");
# you may not use this file except in compliance with the License.
# You may obtain a copy of the License at
#
#     http://www.apache.org/licenses/LICENSE-2.0
#
# Unless required by applicable law or agreed to in writing, software
# distributed under the License is distributed on an "AS IS" BASIS,
# WITHOUT WARRANTIES OR CONDITIONS OF ANY KIND, either express or implied.
# See the License for the specific language governing permissions and
# limitations under the License.

"""
.. module:: chunking
   :platform: Unix
   :synopsis: A class to optimise hdf5 chunking

.. moduleauthor:: Nicola Wadeson <scientificsoftware@diamond.ac.uk>

"""

import copy
import logging
from fractions import gcd
import numpy as np

from savu.plugins.utils import register_plugin


@register_plugin
class Chunking(object):
    """
    A class to save tomography data to a hdf5 file
    """

    def __init__(self, exp, patternDict):
        self.pattern_dict = patternDict
        self.current = patternDict['current'][patternDict['current'].keys()[0]]
        if patternDict['next']:
            self.next = patternDict['next'][patternDict['next'].keys()[0]]
        else:
            self.next = self.current

        try:
            self.next_pattern = patternDict['next'].keys()[0]
        except AttributeError:
            self.next_pattern = patternDict['current'].keys()[0]

        self.exp = exp
        self.core = None
        self.slice1 = None
        self.other = None

    def _calculate_chunking(self, shape, ttype):
        """
        Calculate appropriate chunk sizes for this dataset
        """
<<<<<<< HEAD
        logging.debug("shape = %s", shape)
=======
        logging.debug("shape = %s", (shape,))
>>>>>>> 04565092
        if len(shape) < 3:
            return True

        chunks = [1]*len(shape)
        adjust = self.__set_adjust_params(shape)
        self.__set_chunks(chunks, shape, adjust)

        if 0 in chunks:
            return True
        else:
<<<<<<< HEAD
            chunks = self.__adjust_chunk_size(chunks, ttype, shape, adjust)
            logging.debug("chunks before %s", chunks)
            for chunk in chunks:
                chunk += 1
            logging.debug("chunks after %s", chunks)
=======
            chunks = self.adjust_chunk_size(chunks, ttype, shape, adjust)
            logging.debug("chunks = %s", (chunks,))
            # print "\n\n*****************************************************"
>>>>>>> 04565092
            return tuple(chunks)

    def __set_adjust_params(self, shape):
        """
        Set adjustable dimension parameters (the dimension number, increment
        and max value)
        """
        adjust_dim = self.__get_adjustable_dims()
        array_len = len(adjust_dim)
        adjust_max = [1]*array_len
        for i in range(array_len):
            adjust_max[i] = shape[adjust_dim[i]]
        inc_dict = {'up': [1]*array_len, 'down': [1]*array_len}
        bounds = {'min': [1]*array_len, 'max': adjust_max}
        return {'dim': adjust_dim, 'inc': inc_dict, 'bounds': bounds}

    def __get_adjustable_dims(self):
        """
        Get all core dimensions and fastest changing slice dimension (all
        potentially adjustable)
        """
        self.core = \
            list(self.current['core_dir']) + list(self.next['core_dir'])
        c_sl = list(self.current['slice_dir'])
        n_sl = list(self.next['slice_dir'])
        self.slice1 = [c_sl[0]] + [n_sl[0]]
        self.other = c_sl[1:] + n_sl[1:]
        return list(set(self.core + self.slice1))

    def __set_chunks(self, chunks, shape, adjust):
        """
        Calculate initial chunk values
        """
        chunk_functions = {0: self.__slice_slice, 1: self.__slice_other,
                           2: self.__core_core, 3: self.__core_other,
                           4: self.__core_slice}
        adj_idx = 0
        for dim in adjust['dim']:
            count = (dim in self.core)*4 + (dim in self.slice1)*2 + \
                (dim in self.other) - 2
            chunks[dim] = chunk_functions[count](dim, adj_idx, adjust, shape)
            if 'VOLUME' in self.next_pattern:
                self.__set_volume_bounds(adjust, dim, chunks)
            adj_idx += 1
        return chunks

    def __set_volume_bounds(self, adjust, dim, chunks):
        adjust['bounds']['min'][dim] = \
            eval(str(62) + adjust['inc']['down'][dim])
        chunks[dim] = int(min(adjust['bounds']['max'][dim], 62))

    def __core_core(self, dim, adj_idx, adjust, shape):
        adjust['inc']['up'][adj_idx] = '+1'
        adjust['inc']['down'][adj_idx] = '/2'
        adjust['bounds']['max'][adj_idx] = shape[dim]
        return shape[dim]

    def __core_slice(self, dim, adj_idx, adjust, shape):
        max_frames = self.__get_max_frames_dict()[dim]
        adjust['inc']['up'][adj_idx] = '+' + str(max_frames)
        adjust['inc']['down'][adj_idx] = '-' + str(max_frames)
        adjust['bounds']['max'][adj_idx] = \
            self.__max_frames_per_process(shape[dim], max_frames)
        return min(max_frames, shape[dim])

    def __core_other(self, dim, adj_idx, adjust, shape):
        adjust['inc']['up'][adj_idx] = '+1'
        adjust['inc']['down'][adj_idx] = '-1'
        adjust['bounds']['max'][adj_idx] = shape[dim]
        return 1

    def __slice_slice(self, dim, adj_idx, adjust, shape):
        max_frames = self.__get_max_frames_dict()[dim]
        adjust['inc']['up'][adj_idx] = '+' + str(max_frames)
        adjust['inc']['down'][adj_idx] = '-' + str(max_frames)
        adjust['bounds']['max'][adj_idx] = \
            self.__max_frames_per_process(shape[dim], max_frames)
        return min(max_frames, shape[dim])

    def __slice_other(self, dim, adj_idx, adjust, shape):
        adjust['inc']['up'][adj_idx] = '+1'
        adjust['inc']['down'][adj_idx] = '-1'
        adjust['bounds']['max'][adj_idx] = shape[dim]
        return 1

    def __get_max_frames_dict(self):
        current_sdir = self.current['slice_dir'][0]
        next_sdir = self.next['slice_dir'][0]
        if current_sdir == next_sdir:
            c_max = self.current['max_frames']
            n_max = self.next['max_frames']
            least_common_multiple = (c_max*n_max)/gcd(c_max, n_max)
            ddict = {current_sdir: least_common_multiple}
        else:
            ddict = {self.current['slice_dir'][0]: self.current['max_frames'],
                     self.next['slice_dir'][0]: self.next['max_frames']}
        return ddict

    def __max_frames_per_process(self, shape, nFrames):
        """
        Calculate the max possible frames per process
        """
        total_plugin_runs = np.ceil(float(shape)/nFrames)
        frame_list = np.arange(total_plugin_runs)
        nProcs = len(self.exp.meta_data.get_meta_data('processes'))
        frame_list_per_proc = np.array_split(frame_list, nProcs)
        flist_len = []
        for flist in frame_list_per_proc:
            flist_len.append(len(flist))
        runs_per_proc = int(np.median(np.array(flist_len)))
        return int(min(runs_per_proc*nFrames, shape))

    def __adjust_chunk_size(self, chunks, ttype, shape, adjust):
        """
        Adjust the chunk size to as close to 1MB as possible
        """
        chunks = np.array(chunks)
        chunk_size = np.prod(chunks)*np.dtype(ttype).itemsize
        cache_size = 1000000
        if (chunk_size > cache_size):
            self.__decrease_chunks(chunks, ttype, adjust)
        else:
            chunks = self.__increase_chunks(chunks, ttype, shape, adjust)
        return tuple(chunks)

    def __decrease_chunks(self, chunks, ttype, adjust):
        """
        Decrease the chunk size to below but as close to 1MB as possible
        """
        while ((np.prod(chunks)*np.dtype(ttype).itemsize) > 1000000):
            idx = self.__get_idx_decrease(chunks, adjust)
            dim = adjust['dim'].index(idx)
#            if idx == -1:
#                break
            chunks[idx] = int(np.ceil(eval(str(float(chunks[idx])) +
                              adjust['inc']['down'][dim])))

    def __increase_chunks(self, chunks, ttype, shape, adjust):
        """
        Increase the chunk size as close to 1MB as possible
        """
        next_chunks = copy.copy(chunks)
        while ((np.prod(next_chunks)*np.dtype(ttype).itemsize) <= 1000000):
            chunks = copy.copy(next_chunks)
            idx = self.__get_idx_increase(next_chunks, adjust)
            if idx == -1:
                break
            dim = adjust['dim'].index(idx)
            next_chunks[idx] = \
                eval(str(next_chunks[idx]) + adjust['inc']['up'][dim])
        return chunks

    def __get_idx_decrease(self, chunks, adjust):
        """
        Determine the chunk dimension to decrease
        """
        self.check = lambda a, b, c, i: \
            True if (eval(str(a) + b[i])) < c['min'][i] else False
        self.__check_adjust_dims(adjust, chunks, 'down')
        return self.__get_idx_order(adjust, chunks, 'down')

    def __get_idx_increase(self, chunks, adjust):
        """
        Determine the chunk dimension to increase
        """
        self.check = lambda a, b, c, i: \
            True if (eval(str(a) + b[i])) > c['max'][i] else False
        self.__check_adjust_dims(adjust, chunks, 'up')
        return self.__get_idx_order(adjust, chunks, 'up')

    def __get_idx_order(self, adjust, chunks, direction):
        process_order = [self.slice1, self.core]
        sl = slice(None, None, -1)
        if direction is 'up':
            sl = slice(None, None, 1)
            process_order = process_order[::-1]

        avail1 = list(set(adjust['dim']).intersection(process_order[0]))
        idx_order = np.argsort(chunks[avail1])[sl]

        if not idx_order.size:
            avail2 = list(set(adjust['dim']).intersection(process_order[1]))
            idx_order = np.argsort(chunks[avail2])[sl]

        return adjust['dim'][idx_order[0]] if idx_order.size else -1

    def __check_adjust_dims(self, adjust, chunks, up_down):
        nDel = 0
        for i in range(len(adjust['dim'])):
            i -= nDel
            dim = adjust['dim'][i]
            if self.check(chunks[dim], adjust['inc'][up_down],
                          adjust['bounds'], i):
                adjust['inc']['down'][i] = '-1'
            if self.check(chunks[dim], adjust['inc'][up_down],
                          adjust['bounds'], i):
                del adjust['dim'][i]
                del adjust['inc']['up'][i]
                del adjust['inc']['down'][i]
                del adjust['bounds']['max'][i]
                del adjust['bounds']['min'][i]
                nDel += 1<|MERGE_RESOLUTION|>--- conflicted
+++ resolved
@@ -16,9 +16,7 @@
 .. module:: chunking
    :platform: Unix
    :synopsis: A class to optimise hdf5 chunking
-
 .. moduleauthor:: Nicola Wadeson <scientificsoftware@diamond.ac.uk>
-
 """
 
 import copy
@@ -57,11 +55,7 @@
         """
         Calculate appropriate chunk sizes for this dataset
         """
-<<<<<<< HEAD
         logging.debug("shape = %s", shape)
-=======
-        logging.debug("shape = %s", (shape,))
->>>>>>> 04565092
         if len(shape) < 3:
             return True
 
@@ -72,17 +66,11 @@
         if 0 in chunks:
             return True
         else:
-<<<<<<< HEAD
             chunks = self.__adjust_chunk_size(chunks, ttype, shape, adjust)
             logging.debug("chunks before %s", chunks)
             for chunk in chunks:
                 chunk += 1
             logging.debug("chunks after %s", chunks)
-=======
-            chunks = self.adjust_chunk_size(chunks, ttype, shape, adjust)
-            logging.debug("chunks = %s", (chunks,))
-            # print "\n\n*****************************************************"
->>>>>>> 04565092
             return tuple(chunks)
 
     def __set_adjust_params(self, shape):
@@ -284,4 +272,4 @@
                 del adjust['inc']['down'][i]
                 del adjust['bounds']['max'][i]
                 del adjust['bounds']['min'][i]
-                nDel += 1+                nDel += 1
